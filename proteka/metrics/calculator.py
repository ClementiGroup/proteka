--- conflicted
+++ resolved
@@ -262,11 +262,7 @@
                 result = EnsembleQualityMetrics.compute_metric(
                     target, reference, feature, metric, **params
                 )
-<<<<<<< HEAD
-                self.results.update(self.metrics_dict[metric], result)
-=======
                 self.results.update(result)
->>>>>>> 5cc6567e
         return
 
     @staticmethod
