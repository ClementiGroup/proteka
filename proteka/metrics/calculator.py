--- conflicted
+++ resolved
@@ -480,11 +480,7 @@
         ]
     )
     vector_features = set(["local_contact_number", "dssp"])
-<<<<<<< HEAD
-    features_2d = set(["tic1_tic2", "rmsd_fraction_native_contacts"])
-=======
-    features_2d = set(["tic1_tic2", "rg_helicity"])
->>>>>>> 49ad5d24
+    features_2d = set(["tic1_tic2", "rmsd_fraction_native_contacts", "rg_helicity"])
 
     def __init__(self, metrics: Dict):
         super().__init__()
