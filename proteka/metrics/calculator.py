"""Main entry point for calculating the metrics
"""
import warnings
from abc import ABCMeta, abstractmethod
from collections.abc import Iterable
import numpy as np
<<<<<<< HEAD
from typing import Union, Dict, List
=======
import mdtraj as md
from mdtraj.core.element import Element
from typing import Union, Dict, Optional, List, Tuple

>>>>>>> 162743dc
from .featurizer import Featurizer, TICATransform
from ..dataset import Ensemble
from typing import Union, Dict
from .divergence import (
    mse,
    mse_dist,
    mse_log,
    fraction_smaller,
    wasserstein,
    kl_divergence,
    js_divergence,
    vector_kl_divergence,
    vector_js_divergence,
    vector_mse,
    vector_mse_log,
)
from .utils import (
    get_general_distances,
    histogram_features,
    histogram_vector_features,
    histogram_features2d,
)

__all__ = ["StructuralIntegrityMetrics", "EnsembleQualityMetrics"]


class IMetrics(metaclass=ABCMeta):
    """Abstract class defining interface for metrics calculators"""

    def __init__(self):
        self.results = {}

    @abstractmethod
    def __call__(self, ensemble: Ensemble):
        pass

    def report(self):
        return self.results

    @abstractmethod
    def compute(self, Ensemble, metrics: Iterable):
        """Method to compute the metrics"""
        pass


class StructuralIntegrityMetrics(IMetrics):
    """Class takes a dataset and checks if for chemical integrity"""

    acceptors_or_donors = ["N", "O", "S"]

    def __init__(self):
        super().__init__()
        self.metrics_dict = {
            "ca_clashes": self.ca_clashes,
            "ca_pseudobonds": self.ca_pseudobonds,
        }

    def __call__(
        self,
        ensemble: Ensemble,
        metrics: Iterable = ["ca_clashes", "ca_pseudobonds"],
    ):
        self.compute(ensemble, metrics)
        return self.report()

    def compute(
        self,
        ensemble: Ensemble,
        metrics: Iterable = ["ca_clashes", "ca_pseudobonds"],
    ):
        """Method to compute the metrics"""
        for metric in metrics:
            self.results.update(self.metrics_dict[metric](ensemble))
        return

    @staticmethod
    def ca_clashes(ensemble: Ensemble) -> Dict[str, int]:
        """Compute total number of instances when there is a clash between CA atoms
        Clashes are defined as any 2 nonconsecutive CA atoms been closer than  0.4 nm
        """
        # Only consider distances between nonconsecutive CA atoms, hence the offset=1
        distances = Featurizer.get_feature(ensemble, "ca_distances", offset=1)
        clashes = np.where(distances < 0.4)[0]
        return {"CA-CA clashes": clashes.size}

    @staticmethod
    def general_clashes(
        ensemble: Ensemble,
        atom_name_pairs: List[Tuple[str, str]],
        thresholds: Optional[List[float]] = None,
        res_offset: int = 1,
        stride: Optional[int] = None,
        allowance: float = 0.07,
    ) -> Dict[str, int]:
        """ "Compute clashes between atoms of types `atom_name_1/2` according
        to user-supplied thresholds or according to the method of allowance-modified
        VDW radii overlap described here:

        https://www.cgl.usf.edu/chimera/docs/ContributedSoftware/findclash/findclash.html

        with VDW radii in nm taken from `mdtraj.core.element.Element`. If the pair
        is composed of atom species that can potentially form hydrogen bonds
        (e.g., ("N", "O", "S")), then an additional default allowance of 0.07 nm is permitted.

        Parameters
        ----------
        ensemble:
            `Ensemble` over which clashes should be detected
        atom_name_pairs:
            List of `str` tuples that denote the first atom type pairs according to
            the MDTraj selection language
        thresholds:
            List of clash thresholds for each type pair in atom_name_pairs. If `None`,
            the clash thresholds are calculated according to:

                thresh = r_vdw_i + r_vdw_j - allowance

            for atoms i,j.
        allowance:
            Additional distance tolerance for atoms involved in hydrogen bonding. Only
            used if thresholds is `None`. Set to 0.07 nm by default
        res_offset:
            `int` that determines the minimum residue separation for inclusion in distance
            calculations; two atoms that belong to residues i and j are included in the
            calculations if `|i-j| > res_offset`.
        stride:
            If specified, this stride is applied to the trajectory before the distance
            calculations

        Returns
        -------
        Dict[str, int]:
            Dictionary with keys `{name1}_{name2}_clashes` and values reporting
            the number of clashes found for those name pairs
        """
        if not isinstance(atom_name_pairs, list):
            raise ValueError(
                "atom_name_pairs must be a list of tuples of strings"
            )

        # populate default thresholds
        if thresholds == None:
            thresholds = []
            atoms = np.array(list(ensemble.top.atoms))
            for pair in atom_name_pairs:
                assert len(pair) == 2
                # Take elements from first occurrence in topology - selection language gaurantees that they
                # all should be the same (unless you have made a very nonstandard topology)
                idx1, idx2 = (
                    ensemble.top.select(f"name {pair[0]}")[0],
                    ensemble.top.select(f"name {pair[1]}")[0],
                )
                vdw_r1, vdw_r2 = (
                    atoms[idx1].element.radius,
                    atoms[idx2].element.radius,
                )
                threshold = vdw_r1 + vdw_r2

                # Handle hydrogen bonding allowances
                # between donors and acceptors with
                # different names
                if all(
                    [
                        p in StructuralIntegrityMetrics.acceptors_or_donors
                        for p in pair
                    ]
                ):
                    threshold = threshold - allowance
                thresholds.append(threshold)

        if not isinstance(thresholds, list):
            raise ValueError("thresholds must be a list of floats")
        if len(atom_name_pairs) != len(thresholds):
            raise RuntimeError(
                f"atom_name_pairs and thresholds are {len(atom_name_pairs)} and {len(thresholds)} long, respectively, but they should be the same length"
            )

        clash_dictionary = {}

        for atom_names, threshold in zip(atom_name_pairs, thresholds):
            atom_name_1, atom_name_2 = atom_names[0], atom_names[1]
            distances = get_general_distances(
                ensemble, atom_names, res_offset, stride
            )
            clashes = np.where(distances < threshold)[0]
            clash_dictionary[
                f"{atom_name_1}-{atom_name_2} clashes"
            ] = clashes.size
        return clash_dictionary

    @staticmethod
    def ca_pseudobonds(ensemble: Ensemble) -> Dict[str, float]:
        """Computes maximum and rms z-score for d_ca_ca bonds over ensemble.
        Z-score is defined as (d_ca_ca - mean(d_ca_ca)) / std(d_ca_ca)
        d_ca_ca and std(d_ca_ca) are parametrized based on analysis of the proteka
        and pdb databases. Beware, that this metric will give high deviations for
        cis-proline peptide bonds
        """

        # Get the mean and std of d_ca_ca
        mean = 0.38  # nm
        std = 0.05  # nm
        d_ca_ca = Featurizer.get_feature(ensemble, "ca_bonds")
        z = (d_ca_ca - mean) / std
        return {
            "max z-score": np.max(z),
            "rms z-score": np.sqrt(np.mean(z**2)),
        }


class EnsembleQualityMetrics(IMetrics):
    """Metrics to compare a target ensemble to the reference ensemble"""

    metric_types = set(
        [
            "kl_div",
            "js_div",
            "mse",
            "mse_dist",
            "mse_ldist",
            "fraction_smaller"
            # "wasserstein"
        ]
    )
    scalar_metrics = {
        "kl_div": kl_divergence,
        "js_div": js_divergence,
        "mse": mse,
        "mse_dist": mse_dist,
        "mse_ldist": mse_log,
        "fraction_smaller": fraction_smaller
        # "wasserstein": wasserstein,
    }
    vector_metrics = {
        "kl_div": vector_kl_divergence,
        "js_div": vector_js_divergence,
        "mse": vector_mse,
        "mse_dist": vector_mse,
        "mse_ldist": vector_mse_log,
    }
    metrics_2d = {
        "kl_div": kl_divergence,
        "js_div": js_divergence,
        "mse": mse,
        "mse_dist": mse_dist,
        "mse_ldist": mse_log,
        "fraction_smaller": fraction_smaller,
    }

    excluded_quantities = set(
        [
            "top",
            "coords",
            "time",
            "forces",
            "cell_angles",
            "cell_lengths",
            "trjs",
        ]
    )

    scalar_features = set(
        ["rg", "ca_distances", "rmsd", "end2end_distance", "tic1", "tic2"]
    )
    vector_features = set(["local_contact_number", "dssp"])
    features_2d = set(["tic1_tic2"])

    def __init__(
        self,
        metrics_params={
            "tica_kl_div": {"lagtime": 10},
            "tica_js_div": {"lagtime": 10},
        },
    ):
        super().__init__()
        self.metrics_params = metrics_params
        self.metrics_dict = {}

    def __call__(
        self,
        target: Ensemble,
        reference: Ensemble,
        features: Union[Iterable[str], str],
        metrics: Union[Iterable[str], str] = "all",
    ):
        """Calls the `compute` method and reports the results
        as a dictionary of metric_name: metric_value pairs
        See compute() for more details.
        """
        self.compute(target, reference, features, metrics)
        return self.report()

    @staticmethod
    def _feature_contraction(
        all_target_feats: List[str],
        all_ref_feats: List[str],
        features: List[str],
    ) -> Iterable[str]:
        """Contracts two feature sets to their intesection"""
        all_target_feats, all_ref_feats, features = (
            set(all_target_feats),
            set(all_ref_feats),
            set(features),
        )
        warnings.warn(
            f"target Ensemble has {all_target_feats} as registered quantities, but"
            f" reference ensemble has {all_ref_feats} as registered quantities,"
            f" and {features} are the requested features. The smallest"
            f" mutual subset of features will have their metrics computed"
        )
        features = list(
            features.intersection(all_target_feats).intersection(all_ref_feats)
        )
        return features

    @staticmethod
    def _check_features(
        target: Ensemble,
        reference: Ensemble,
        features: Union[Iterable[str], str] = "all",
    ) -> List[str]:
        """Checks feature inputs for `compute()`

        Parameters
        ----------
        metrics:
            specified metric(s) for computation.

        Returns
        -------
        metrics:
            List of string(s) specifying the vetted features(s)
            for which metrics should be computed downstream
        """

        # Feature checks
        all_target_feats = target.list_quantities()
        all_ref_feats = reference.list_quantities()

        if isinstance(features, str) and features != "all":
            # Case where single feature is specified
            if (
                features not in all_target_feats
                and features not in all_ref_feats
            ):
                raise ValueError(
                    f"feature {feature} is not registered in target nor reference ensemble."
                )
            else:
                features = [features]
        elif features == "all" or isinstance(features, Iterable):
            # Cases where "all" is chosen and target and ref have different feature sets
            if features == "all":
                # if "all" take all reference features
                features = list(all_target_feats)
            if not all(
                [
                    (f in all_target_feats and f in all_ref_feats)
                    for f in features
                ]
            ):
                features = EnsembleQualityMetrics._feature_contraction(
                    all_target_feats, all_ref_feats, features
                )

        # Unavailable feature filter
        skip_idx = []
        for idx, feature in enumerate(features):
            if feature in EnsembleQualityMetrics.excluded_quantities:
                warnings.warn(
                    f"feature {feature} is not available for metric comparison, and it will be skipped."
                )
                skip_idx.append(idx)
        features = [f for idx, f in enumerate(features) if idx not in skip_idx]
        return features

    @staticmethod
    def _check_metrics(
        metrics: Union[Iterable[str], str] = "all",
    ) -> Iterable[str]:
        """Checks to make sure requested metrics are valid

        Parameters
        ----------
        metrics:
            specified metric(s) for computation.

        Returns
        -------
        metrics:
            List of string(s) specifying the vetted metric(s)
            that should be computed downstream
        """
        valid_metrics = EnsembleQualityMetrics.metric_types
        if metrics == "all":
            metrics = valid_metrics
        elif isinstance(metrics, str):
            metrics = [metrics]
        elif isinstance(metrics, Iterable) and all(
            [isinstance(met, str) for met in metrics]
        ):
            pass
        else:
            raise ValueError(
                f"metrics {metrics} not in '['all', str, Iterable[str]']'"
            )

        if not all([m in valid_metrics for m in metrics]):
            raise ValueError(
                f"Requested metrics '{metrics}' not compatible with valid metrics '{valid_metrics}'"
            )
        return metrics

    def compute(
        self,
        target: Ensemble,
        reference: Ensemble,
        features: Union[Iterable[str], str] = "all",
        metrics: Union[Iterable[str], str] = "all",
    ):
        """
        Compute the metrics that compare the target ensemble to the reference over
        the specified features. Comute metrics are stored in the `EnsembleQualityMetrics.results`
        attribute.

        Parameters:
        -----------
        target: Ensemble
            The target ensemble
        reference: Ensemble
            The reference ensemble, against which the target ensemble is compared
        features: Iterable of strings or str
            List of features from which the chosen metrics will be computed. If "all", every
            feature in the reference Ensemble will be grabbed
        metrics: Iterable of strings or str
            The metrics to compute. If "all" is passed, all available metrics will be computed
        """
        features = EnsembleQualityMetrics._check_features(
            target, reference, features
        )
        metrics = EnsembleQualityMetrics._check_metrics(metrics)
        for feature in features:
            for metric in metrics:
                param_key = f"{feature}_{metric}"
                params = self.metrics_params.get(param_key)
                if params is None:
                    params = {}
                result = EnsembleQualityMetrics.compute_metric(
                    target, reference, feature, metric, **params
                )
                self.results.update(result)
        return

    @staticmethod
    def compute_metric(
        target: Ensemble,
        reference: Ensemble,
        feature: str,
        metric: str = "kl_div",
        bins: Union[int, np.ndarray] = 100,
        **kwargs,
    ) -> Dict[str, float]:
        """Computes metric for desired feature between two ensembles.

        Parameters
        ----------
        target:
            Target ensemble
        reference:
            Refernce ensemble
        feature:
            string specifying the feature for which the desired metric should be computed
            over from the target to the reference ensemble. Valid features can be
            scalars (eg, `EnsembleQualityMetrics.scalar_features`) or vector features
            (eg, `EnsembleQualityMetrics.vector_features`)
        metric:
            string specifying the metric to compute for the desire feature between the
            target and reference ensembles. Valid metrics are contained in
            `EnsembleQualityMetrics.metrics`
        bins:
            In the case that the metric is calculated over probability distributions,
            this integer number of bins or `np.ndarray` of bins is used to compute
            histograms for both the target and reference ensembles

        Returns
        -------
        result:
            dict of the form {"{feature}, {metric}" : metric_result} for
            the specified feature and metric between the target and
            reference ensembles.
        """

        if metric not in EnsembleQualityMetrics.metric_types:
            raise ValueError(f"Metric '{metric}' not defined.")

        if metric == "fraction_smaller" and feature != "rmsd":
            return {f"{feature}, {metric}": None}

        if feature == "tica":
            target_feat, reference_feat = get_tica_features(
                target, reference, **kwargs
            )
        else:
            target_feat = Featurizer.get_feature(target, feature)
            reference_feat = Featurizer.get_feature(reference, feature)

        reference_weights = (
            reference.weights if hasattr(reference, "weights") else None
        )
        target_weights = target.weights if hasattr(target, "weights") else None

        if feature in EnsembleQualityMetrics.scalar_features:
            metric_computer = EnsembleQualityMetrics.scalar_metrics[metric]
            hist_target, hist_ref = histogram_features(
                target_feat,
                reference_feat,
                bins=bins,
                target_weights=target_weights,
                reference_weights=reference_weights,
            )
        elif feature in EnsembleQualityMetrics.vector_features:
            metric_computer = EnsembleQualityMetrics.vector_metrics[metric]
            hist_target, hist_ref = histogram_vector_features(
                target_feat,
                reference_feat,
                bins=bins,
                target_weights=target_weights,
                reference_weights=reference_weights,
            )
        elif feature in EnsembleQualityMetrics.features_2d:
            metric_computer = EnsembleQualityMetrics.metrics_2d[metric]
            hist_target, hist_ref = histogram_features2d(
                target_feat,
                reference_feat,
                bins=bins,
                target_weights=target_weights,
                reference_weights=reference_weights,
            )
            hist_target = hist_target.flatten()
            hist_ref = hist_ref.flatten()
        else:
            raise ValueError(
                f"feature {feature} not registered in vector or scalar features"
            )
        metric_args = {
            k: v
            for k, v in kwargs.items()
            if not k in ["bins", "reference_weights"]
        }
        if metric in ["mse", "fraction_smaller"]:
            # mse should be computed over the exact values, not over the prob distribution
            result = metric_computer(target_feat, reference_feat, **metric_args)
        else:
            result = metric_computer(hist_target, hist_ref, **metric_args)
        return {f"{feature}, {metric}": result}<|MERGE_RESOLUTION|>--- conflicted
+++ resolved
@@ -4,14 +4,9 @@
 from abc import ABCMeta, abstractmethod
 from collections.abc import Iterable
 import numpy as np
-<<<<<<< HEAD
-from typing import Union, Dict, List
-=======
 import mdtraj as md
 from mdtraj.core.element import Element
 from typing import Union, Dict, Optional, List, Tuple
-
->>>>>>> 162743dc
 from .featurizer import Featurizer, TICATransform
 from ..dataset import Ensemble
 from typing import Union, Dict
