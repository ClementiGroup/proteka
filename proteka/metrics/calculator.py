--- conflicted
+++ resolved
@@ -374,7 +374,6 @@
 class EnsembleQualityMetrics(IMetrics):
     """Metrics to compare a target ensemble to the reference ensemble"""
 
-<<<<<<< HEAD
     metric_types = set(
         [
             "kl_div",
@@ -386,20 +385,14 @@
             "wasserstein"
         ]
     )
-=======
-    metric_types = set(["kl_div", "js_div", "mse", "mse_dist", "mse_ldist"])
->>>>>>> d16262f3
     scalar_metrics = {
         "kl_div": kl_divergence,
         "js_div": js_divergence,
         "mse": mse,
         "mse_dist": mse_dist,
         "mse_ldist": mse_log,
-<<<<<<< HEAD
         "fraction_smaller": fraction_smaller,
         "wasserstein": wasserstein
-=======
->>>>>>> d16262f3
     }
     vector_metrics = {
         "kl_div": vector_kl_divergence,
@@ -415,11 +408,8 @@
         "mse": mse,
         "mse_dist": mse_dist,
         "mse_ldist": mse_log,
-<<<<<<< HEAD
         "fraction_smaller": fraction_smaller,
         "wasserstein": wasserstein
-=======
->>>>>>> d16262f3
     }
 
     excluded_quantities = set(
