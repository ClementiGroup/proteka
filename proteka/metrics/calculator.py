"""Main entry point for calculating the metrics
"""
import warnings
from abc import ABCMeta, abstractmethod
from collections.abc import Iterable, Mapping
import numpy as np
import mdtraj as md
from ruamel.yaml import YAML
from mdtraj.core.element import Element
from typing import Union, Dict, Optional, List, Tuple
from .featurizer import Featurizer, TICATransform
from ..dataset import Ensemble
from typing import Union, Dict
from .divergence import *
from .utils import (
    get_general_distances,
    histogram_features,
    histogram_vector_features,
    histogram_features2d,
)

__all__ = [
    "StructuralIntegrityMetrics",
    "StructuralQualityMetrics",
    "EnsembleQualityMetrics",
]

yaml = YAML(typ="safe")


class IMetrics(metaclass=ABCMeta):
    """Abstract class defining interface for metrics calculators"""

    def __init__(self):
        self.results = {}

    @abstractmethod
    def __call__(self, ensemble: Ensemble):
        pass

    def report(self):
        return self.results

    @abstractmethod
    def compute(self, Ensemble, metrics: Iterable):
        """Method to compute the metrics"""
        pass


class StructuralIntegrityMetrics(IMetrics):
    """Class takes a dataset and checks if for chemical integrity"""

    acceptors_or_donors = ["N", "O", "S"]

    def __init__(self):
        super().__init__()
        self.metrics_dict = {
            "ca_clashes": self.ca_clashes,
            "ca_pseudobonds": self.ca_pseudobonds,
        }

    def __call__(
        self,
        ensemble: Ensemble,
        metrics: Iterable = ["ca_clashes", "ca_pseudobonds"],
    ):
        self.compute(ensemble, metrics)
        return self.report()

    def compute(
        self,
        ensemble: Ensemble,
        metrics: Iterable = ["ca_clashes", "ca_pseudobonds"],
    ):
        """Method to compute the metrics"""
        for metric in metrics:
            self.results.update(self.metrics_dict[metric](ensemble))
        return

    @staticmethod
    def ca_clashes(ensemble: Ensemble) -> Dict[str, int]:
        """Compute total number of instances when there is a clash between CA atoms
        Clashes are defined as any 2 nonconsecutive CA atoms been closer than  0.4 nm
        """
        # Only consider distances between nonconsecutive CA atoms, hence the offset=1
        distances = Featurizer.get_feature(ensemble, "ca_distances", offset=1)
        clashes = np.where(distances < 0.4)[0]
        return {"CA-CA clashes": clashes.size}

    @staticmethod
    def general_clashes(
        ensemble: Ensemble,
        atom_name_pairs: List[Tuple[str, str]],
        thresholds: Optional[List[float]] = None,
        res_offset: int = 1,
        stride: Optional[int] = None,
        allowance: float = 0.07,
        save_frames: bool = False,
    ) -> Dict[str, int]:
        """ "Compute clashes between atoms of types `atom_name_1/2` according
        to user-supplied thresholds or according to the method of allowance-modified
        VDW radii overlap described here:

        https://www.cgl.usf.edu/chimera/docs/ContributedSoftware/findclash/findclash.html

        with VDW radii in nm taken from `mdtraj.core.element.Element`. If the pair
        is composed of atom species that can potentially form hydrogen bonds
        (e.g., ("N", "O", "S")), then an additional default allowance of 0.07 nm is permitted.

        Parameters
        ----------
        ensemble:
            `Ensemble` over which clashes should be detected
        atom_name_pairs:
            List of `str` tuples that denote the first atom type pairs according to
            the MDTraj selection language
        thresholds:
            List of clash thresholds for each type pair in atom_name_pairs. If `None`,
            the clash thresholds are calculated according to:

                thresh = r_vdw_i + r_vdw_j - allowance

            for atoms i,j.
        allowance:
            Additional distance tolerance for atoms involved in hydrogen bonding. Only
            used if thresholds is `None`. Set to 0.07 nm by default
        res_offset:
            `int` that determines the minimum residue separation for inclusion in distance
            calculations; two atoms that belong to residues i and j are included in the
            calculations if `|i-j| > res_offset`.
        stride:
            If specified, this stride is applied to the trajectory before the distance
            calculations
        save_frames:
            If True, the results also contain a keyword `frames` which denotes the frame
            indices in which clashes are detected.

        Returns
        -------
        Dict[str, int]:
            Dictionary with keys `{name1}_{name2}_clashes` and values reporting
            the number of clashes found for those name pairs
        """
        if not isinstance(atom_name_pairs, list):
            raise ValueError(
                "atom_name_pairs must be a list of tuples of strings"
            )

        # populate default thresholds
        if thresholds is None:
            thresholds = []
            atoms = np.array(list(ensemble.top.atoms))
            for pair in atom_name_pairs:
                assert len(pair) == 2
                # Take elements from first occurrence in topology - selection language gaurantees that they
                # all should be the same (unless you have made a very nonstandard topology)
                idx1, idx2 = (
                    ensemble.top.select(f"name {pair[0]}")[0],
                    ensemble.top.select(f"name {pair[1]}")[0],
                )
                vdw_r1, vdw_r2 = (
                    atoms[idx1].element.radius,
                    atoms[idx2].element.radius,
                )
                threshold = vdw_r1 + vdw_r2

                # Handle hydrogen bonding allowances
                # between donors and acceptors
                if all(
                    [
                        p in StructuralIntegrityMetrics.acceptors_or_donors
                        for p in pair
                    ]
                ):
                    threshold = threshold - allowance
                thresholds.append(threshold)

        if not isinstance(thresholds, list):
            raise ValueError("thresholds must be a list of floats")
        if len(atom_name_pairs) != len(thresholds):
            raise RuntimeError(
                f"atom_name_pairs and thresholds are {len(atom_name_pairs)} and {len(thresholds)} long, "
                f"respectively, but they should be the same length"
            )

        clash_dictionary = {}

        for atom_names, threshold in zip(atom_name_pairs, thresholds):
            atom_name_1, atom_name_2 = atom_names[0], atom_names[1]
            distances = get_general_distances(
                ensemble, atom_names, res_offset, stride
            )
            clashes = np.where(distances < threshold)[0]
            if save_frames:
                frame_idx = np.unique(np.argwhere(distances < threshold)[:, 0])
                clash_dictionary[
                    f"{atom_name_1}-{atom_name_2} frames"
                ] = frame_idx
            clash_dictionary[
                f"{atom_name_1}-{atom_name_2} clashes"
            ] = clashes.size
        return clash_dictionary

    @staticmethod
    def ca_pseudobonds(ensemble: Ensemble) -> Dict[str, float]:
        """Computes maximum and rms z-score for d_ca_ca bonds over ensemble.
        Z-score is defined as (d_ca_ca - mean(d_ca_ca)) / std(d_ca_ca)
        d_ca_ca and std(d_ca_ca) are parametrized based on analysis of the proteka
        and pdb databases. Beware, that this metric will give high deviations for
        cis-proline peptide bonds
        """

        # Get the mean and std of d_ca_ca
        mean = 0.38  # nm
        std = 0.05  # nm
        d_ca_ca = Featurizer.get_feature(ensemble, "ca_bonds")
        z = (d_ca_ca - mean) / std
        return {
            "max z-score": np.max(z),
            "rms z-score": np.sqrt(np.mean(z**2)),
        }


class StructuralQualityMetrics(IMetrics):
    """Metrics that compare an ensemble to a single structure

        {
            "reference_structure": md.Trajectory
            "features": {
                "rmsd": {
                    "feature_params": {"atom_selection": "name CA"},
                    "metric_params": {"fraction_smaller": 0.25},
                },
                ...
            }
        },

    Specifying computation and metric parameters for each feature/metric
    for comparisons between target and reference structure.
    """

    does_not_require_ref_struct = set(["rmsd, fraction_smaller"])
    scalar_features = set(["rmsd"])
    scalar_metrics = {
        "fraction_smaller": fraction_smaller,
    }

    def __init__(self, metrics: Dict):
        assert isinstance(
            metrics["reference_structure"], md.core.trajectory.Trajectory
        )
        assert metrics["reference_structure"].n_frames == 1
        self.metrics = metrics
        self.results = {}

    @classmethod
    def from_config(cls, config_file: str):
        """Instances an StructuralQualityMetrics
        from a config file. The config should have the example following structure:

            StructuralQualityMetrics:
              reference_structure: "my_structure.pdb"
              features:
                rmsd:
                  feature_params:
                    atom_selection: "name CA"
                  metric_params:
                    fraction_smaller:
                      threshold: 0.25
                ...

        Parameters
        ----------
        config_file:
            YAML file specifying feature and config options
        """

        config = yaml.load(open(config_file, "r"))
        sqm_config = config["StructuralQualityMetrics"]
        # load reference structure
        reference_structure_path = sqm_config["reference_structure"]
        sqm_config["reference_structure"] = md.load(reference_structure_path)

        return cls(sqm_config)

    def __call__(
        self,
        target: Ensemble,
    ):
        """calls the `compute` method and reports the results
        as a dictionary of metric_name: metric_value pairs
        see compute() for more details.
        """
        self.compute(target)
        return self.report()

    def compute(
        self,
        target: Ensemble,
    ):
        """
        compute the metrics that compare the target ensemble to the reference strucure over
        the specified features. compute metrics are stored in the `StructuralQualityMetrics.results`
        attribute.

        parameters:
        -----------
        target: Ensemble
            the target ensemble
        """
        for feature in self.metrics["features"].keys():
            # compute feature in target ensemble if needed
            if "feature_params" not in list(
                self.metrics["features"][feature].keys()
            ):
                feature_params = {}
            else:
                feature_params = self.metrics["features"][feature][
                    "feature_params"
                ]

            # additional args
            args = [self.metrics["reference_structure"]]
            Featurizer.get_feature(target, feature, *args, **feature_params)
            for metric in self.metrics["features"][feature][
                "metric_params"
            ].keys():
                params = self.metrics["features"][feature]["metric_params"][
                    metric
                ]
                if params is None:
                    params = {}
                result = StructuralQualityMetrics.compute_metric(
                    target,
                    self.metrics["reference_structure"],
                    feature,
                    metric,
                    **params,
                )
                self.results.update(result)
        return

    @staticmethod
    def compute_metric(
        target: Ensemble,
        reference_structure: md.Trajectory,
        feature: str,
        metric: str = "fraction_smaller",
        **kwargs,
    ) -> dict[str, float]:
        """computes metric for desired feature between two ensembles.

        parameters
        ----------
        target:
            target ensemble
        reference_structure:
            reference structure
        feature:
            string specifying the feature for which the desired metric should be computed
            over from the target to the reference structure.
        metric:
            string specifying the metric to compute for the desired feature between the
            target and reference structure.
        bins:
            in the case that the metric is calculated over probability distributions,
            this integer number of bins or `np.ndarray` of bins is used to compute
            histograms for both the target and reference ensembles

        returns
        -------
        result:
            dict of the form {"{feature}, {metric}" : metric_result} for
            the specified feature and metric between the target and
            reference ensembles.
        """

        target_feat = Featurizer.get_feature(target, feature)
        if feature in StructuralQualityMetrics.scalar_features:
            metric_computer = StructuralQualityMetrics.scalar_metrics[metric]

        if (
            f"{feature}, {metric}"
            in StructuralQualityMetrics.does_not_require_ref_struct
        ):
            result = metric_computer(target_feat, **kwargs)
        else:
            result = metric_computer(target_feat, reference_structure, **kwargs)
        return {f"{feature}, {metric}": result}


class EnsembleQualityMetrics(IMetrics):
    """Metrics to compare a target ensemble to the reference ensemble.
    Input metric configs must be a dictionary of the following form:

         {
            "features": {
                "rg": {
                    "feature_params": {"atom_selection": "name CA"},
                    "metric_params": {"js_div": {"bins": 100}},
                },
                "ca_distances": {
                    "feature_params": None,
                    "metric_params": {"js_div": {"bins": 100}},
                },
                "dssp": {
                    "feature_params": {"digitize": True},
                    "metric_params": {
                        "mse_ldist": {"bins": np.array([0, 1, 2, 3, 4])}
                    },
                },
            }
        },

    Specifying computation and metric parameters for each feature/metric
    for comparisons between target and reference ensembles.
    """

    metric_types = set(
        [
            "kl_div",
            "js_div",
            "mse",
            "mse_dist",
            "mse_ldist",
            "fraction_smaller",
            "wasserstein",
        ]
    )
    scalar_metrics = {
        "kl_div": kl_divergence,
        "js_div": js_divergence,
        "mse": mse,
        "mse_dist": mse_dist,
        "mse_ldist": mse_log,
        "fraction_smaller": fraction_smaller,
        "wasserstein": wasserstein,
    }
    vector_metrics = {
        "kl_div": vector_kl_divergence,
        "js_div": vector_js_divergence,
        "mse": vector_mse,
        "mse_dist": vector_mse,
        "mse_ldist": vector_mse_log,
        "wasserstein": vector_wasserstein,
    }

    metrics_2d = {
        "kl_div": kl_divergence,
        "js_div": js_divergence,
        "mse": mse,
        "mse_dist": mse_dist,
        "mse_ldist": mse_log,
        "fraction_smaller": fraction_smaller,
        "wasserstein": wasserstein,
    }

    excluded_quantities = set(
        [
            "top",
            "coords",
            "time",
            "forces",
            "cell_angles",
            "cell_lengths",
            "trjs",
        ]
    )

    scalar_features = set(
        [
            "rg",
<<<<<<< HEAD
            "helicity",
=======
>>>>>>> a73b5c3d
            "ca_distances",
            "rmsd",
            "end2end_distance",
            "tic1",
            "tic2",
<<<<<<< HEAD
=======
            "fraction_native_contacts",
>>>>>>> a73b5c3d
        ]
    )
    vector_features = set(["local_contact_number", "dssp"])
    features_2d = set(["tic1_tic2", "rg_helicity"])

    def __init__(self, metrics: Dict):
        super().__init__()
        self.metrics = metrics
        self.metrics_results = {}

    def __call__(
        self,
        target: Ensemble,
        reference: Ensemble,
    ):
        """calls the `compute` method and reports the results
        as a dictionary of metric_name: metric_value pairs
        see compute() for more details.
        """
        self.compute(target, reference)
        return self.report()

    @classmethod
    def from_config(cls, config_file: str):
        """instances an EnsembleQualityMetrics
        from a config file. the config should have the example following structure:

            EnsembleQualityMetrics:
              features:
                rmsd:
                  feauture_params:
                    reference_structure: path_to_struct.pdb
                    atom_selection: "name ca"
                  metric_params:
                    js_div:
                      bins: 100
                    mse_ldist:
                      -bins:
                        start: 0
                        stop: 100
                        num: 1000
                ...

        for specific metrics, bins can be either an integer or a dictionary
        of key value pairs corresponding to kwargs of `np.linspace` to instance
        equal-width bins over a specific range of values. For 2D metrics, a
        list of binopts can be specified through the "-" operator.

        parameters
        ----------
        config_file:
            yaml file specifying feature and config options
        """

        config = yaml.load(open(config_file, "r"))
        eqm_config = config["EnsembleQualityMetrics"]

        for feature in eqm_config["features"].keys():
            feature_dict = eqm_config["features"][feature]
            for metric in feature_dict["metric_params"].keys():
                if "bins" in list(feature_dict["metric_params"][metric].keys()):
                    binopts = feature_dict["metric_params"][metric]["bins"]
                    if isinstance(binopts, int) or binopts is None:
                        # Simple "num bins" or histogram default
                        continue
                    elif isinstance(binopts, Mapping):
                        # 1D specified bin array using np.linspace
                        eqm_config["features"][feature]["metric_params"][
                            metric
                        ]["bins"] = np.linspace(**binopts)
                    elif isinstance(binopts, list):
                        print(binopts)
                        # 2D histogram handling for np.histogram2d
                        if len(binopts) != 2:
                            raise ValueError(
                                f"Currently only 2D distributions are supported"
                            )

                        if all([isinstance(opt, int) for opt in binopts]):
                            # List of ints
                            continue
                        elif all([isinstance(opt, Mapping) for opt in binopts]):
                            # list of 1D arrays for each dimension
                            converted_bins = []
                            for bin_opt in binopts:
                                print(bin_opt)
                                # reinstance bins with np.linspace
                                c_bins = np.linspace(**bin_opt)
                                converted_bins.append(c_bins)

                            eqm_config["features"][feature]["metric_params"][
                                metric
                            ]["bins"] = converted_bins
                        else:
                            raise ValueError(
                                f"Currently, only List[int] or List[dict] are accepted for multiple bin specifications, but {binopts} was supplied"
                            )
                else:
                    raise ValueError(f"unknown bin options {binopts}")
        return cls(eqm_config)

    def compute(
        self,
        target: Ensemble,
        reference: Ensemble,
    ):
        """
        compute the metrics that compare the target ensemble to the reference over
        the specified features. comute metrics are stored in the `EnsembleQualityMetrics.results`
        attribute.

        parameters:
        -----------
        target: Ensemble
            the target ensemble
        reference: Ensemble
            the reference ensemble, against which the target ensemble is compared
        """
        for feature in self.metrics["features"].keys():
            # compute feature in target/ref ensemble if needed
            if "feature_params" not in list(
                self.metrics["features"][feature].keys()
            ):
                feature_params = {}
            else:
                feature_params = self.metrics["features"][feature][
                    "feature_params"
                ]

            Featurizer.get_feature(target, feature, **feature_params)
            Featurizer.get_feature(reference, feature, **feature_params)
            for metric in self.metrics["features"][feature][
                "metric_params"
            ].keys():
                params = self.metrics["features"][feature]["metric_params"][
                    metric
                ]
                if params is None:
                    params = {}
                result = EnsembleQualityMetrics.compute_metric(
                    target, reference, feature, metric, **params
                )
                self.results.update(result)
        return

    @staticmethod
    def compute_metric(
        target: Ensemble,
        reference: Ensemble,
        feature: str,
        metric: str = "kl_div",
        bins: Union[int, np.ndarray] = 100,
        **kwargs,
    ) -> dict[str, float]:
        """computes metric for desired feature between two ensembles.

        parameters
        ----------
        target:
            target ensemble
        reference:
            refernce ensemble
        feature:
            string specifying the feature for which the desired metric should be computed
            over from the target to the reference ensemble. valid features can be
            scalars (eg, `EnsembleQualityMetrics.scalar_features`) or vector features
            (eg, `EnsembleQualityMetrics.vector_features`)
        metric:
            string specifying the metric to compute for the desire feature between the
            target and reference ensembles. valid metrics are contained in
            `EnsembleQualityMetrics.metrics`
        bins:
            in the case that the metric is calculated over probability distributions,
            this integer number of bins or `np.ndarray` of bins is used to compute
            histograms for both the target and reference ensembles

        returns
        -------
        result:
            dict of the form {"{feature}, {metric}" : metric_result} for
            the specified feature and metric between the target and
            reference ensembles.
        """

        if metric not in EnsembleQualityMetrics.metric_types:
            raise ValueError(f"metric '{metric}' not defined.")

        else:
            target_feat = Featurizer.get_feature(target, feature)
            reference_feat = Featurizer.get_feature(reference, feature)

        reference_weights = (
            reference.weights if hasattr(reference, "weights") else None
        )
        target_weights = target.weights if hasattr(target, "weights") else None

        if feature in EnsembleQualityMetrics.scalar_features:
            metric_computer = EnsembleQualityMetrics.scalar_metrics[metric]
            hist_target, hist_ref = histogram_features(
                target_feat,
                reference_feat,
                bins=bins,
                target_weights=target_weights,
                reference_weights=reference_weights,
            )
        elif feature in EnsembleQualityMetrics.vector_features:
            metric_computer = EnsembleQualityMetrics.vector_metrics[metric]
            hist_target, hist_ref = histogram_vector_features(
                target_feat,
                reference_feat,
                bins=bins,
                target_weights=target_weights,
                reference_weights=reference_weights,
            )
        elif feature in EnsembleQualityMetrics.features_2d:
            metric_computer = EnsembleQualityMetrics.metrics_2d[metric]
            hist_target, hist_ref = histogram_features2d(
                target_feat,
                reference_feat,
                bins=bins,
                target_weights=target_weights,
                reference_weights=reference_weights,
            )
            hist_target = hist_target.flatten()
            hist_ref = hist_ref.flatten()
        else:
            raise ValueError(
                f"feature {feature} not registered in vector or scalar features"
            )
        metric_args = {
            k: v
            for k, v in kwargs.items()
            if not k in ["bins", "reference_weights"]
        }
        result = metric_computer(hist_target, hist_ref, **metric_args)
        return {f"{feature}, {metric}": result}<|MERGE_RESOLUTION|>--- conflicted
+++ resolved
@@ -470,19 +470,14 @@
     scalar_features = set(
         [
             "rg",
-<<<<<<< HEAD
+
             "helicity",
-=======
->>>>>>> a73b5c3d
             "ca_distances",
             "rmsd",
             "end2end_distance",
             "tic1",
             "tic2",
-<<<<<<< HEAD
-=======
             "fraction_native_contacts",
->>>>>>> a73b5c3d
         ]
     )
     vector_features = set(["local_contact_number", "dssp"])
