import numpy as np
from scipy.special import rel_entr

"""
Module contains basic feature-agnostic metrics estimators
"""

<<<<<<< HEAD
__all__ = ["kl_divergence", "js_divergence", "mse"]
=======
__all__ = [
    "kl_divergence",
    "js_divergence",
    "vector_kl_divergence",
    "vector_js_divergence",
]
>>>>>>> 315cc0a6


def kl_divergence(
    target: np.ndarray, reference: np.ndarray, threshold: float = 1e-8
) -> float:
    r"""
    Compute Kullback-Leibler divergence between specified data sets.

    .. math :: D_{KL} = \sum_i p_i log (\frac{p_i}{q_i}), p_i, q_i \ne 0

    Here p corresponds to the reference (True) distribution, q corresponds
    to the target distribution. If  p_i or q_i <= `threshold`, bin i is excluded
    from the summation. The algorithm is the same as one used in CPPTRAJ
    (https://amber-md.github.io/cpptraj/CPPTRAJ.xhtml)

    Parameters
    -----------

    target, reference : np.ndarray
                Target and reference probability distributions (histograms).
                Should have the same shape

    threshold : float, 1e-8
        Bin is not included in the summation if its value is less than the threshold

    Returns : float
    ------
        KL divergence of the target from the reference

    """
    assert (
        target.shape == reference.shape
    ), f"Dimension mismatch: target: {target.shape} reference: {reference.shape}"

    target_normalized = target / np.sum(target)
    reference_normalized = reference / np.sum(reference)

    # Find the valid bins
    valid_bins = np.logical_and(
        target_normalized > threshold, reference_normalized > threshold
    )
    terms = rel_entr(
        reference_normalized[valid_bins],
        target_normalized[valid_bins],
    )
    return terms.sum()


def js_divergence(
    target: np.ndarray, reference: np.ndarray, threshold: float = 1e-8
) -> float:
    """
    Compute Jensen_Shannon divergence between specified data sets.

    Parameters
    -----------

    target, reference : np.typing.ArrayLike
                Target and reference probability distributions (histograms).
                Should have the same shape

    threshold : float, 1e-8
        Bin is not included in the summation if its value is less than the threshold

    Returns : float
    ------
        JS divergence of the target from the reference
    """
    target_normalized = target / np.sum(target)
    reference_normalized = reference / np.sum(reference)

    M = 0.5 * (target_normalized + reference_normalized)
    jsd = 0.5 * (
        kl_divergence(M, target_normalized, threshold=threshold)
        + kl_divergence(M, reference_normalized, threshold=threshold)
    )
    return jsd


<<<<<<< HEAD
def mse(target: np.ndarray, reference: np.ndarray) -> float:
    r"""
     Compute Mean Squared Error between specified data sets.

     .. math :: MSE = \frac{1}{N} \sum_{i=1}^N (p_i - q_i)^2

     Here p corresponds to the reference (True) distribution, q corresponds to the target distribution.


     Parameters
     -----------

     target, reference : np.ndarray
        Target and reference probability distributions (histograms).
        Should have the same shape

     Returns : float
     ------
    Mean Squared Error of the target from the reference

    """
    assert (
        target.shape == reference.shape
    ), f"Dimension mismatch: target: {target.shape} reference: {reference.shape}"

    return np.average((target - reference) ** 2)
=======
def vector_kl_divergence(
    target: np.ndarray, reference: np.ndarray, threshold: float = 1e-8
) -> np.ndarray:
    """
    Compute independent KL divergences between specified vector data sets.

    Parameters
    -----------

    target, reference : np.typing.ArrayLike
                Target and reference probability distributions (histograms).
                Should have the same shape

    threshold : float, 1e-8
        Bin is not included in the summation if its value is less than the threshold

    Returns : np.ndarray
    ------
        Vector KL divergence of the target from the reference
    """
    assert target.shape == reference.shape
    assert len(target.shape) > 1
    num_feat = target.shape[-1]
    kld = np.zeros(num_feat)
    # slow implementation I know
    for i in range(num_feat):
        kld[i] = kl_divergence(
            target[:, i], reference[:, i], threshold=threshold
        )
    return kld


def vector_js_divergence(
    target: np.ndarray, reference: np.ndarray, threshold: float = 1e-8
) -> np.ndarray:
    """
    Compute independent JS divergences between specified vector data sets.

    Parameters
    -----------

    target, reference : np.typing.ArrayLike
                Target and reference probability distributions (histograms).
                Should have the same shape

    threshold : float, 1e-8
        Bin is not included in the summation if its value is less than the threshold

    Returns : np.ndarray
    ------
        Vector JS divergence of the target from the reference
    """
    assert target.shape == reference.shape
    assert len(target.shape) > 1
    num_feat = target.shape[-1]
    jsd = np.zeros(num_feat)
    # slow implementation I know
    for i in range(num_feat):
        jsd[i] = js_divergence(
            target[:, i], reference[:, i], threshold=threshold
        )
    return jsd
>>>>>>> 315cc0a6
<|MERGE_RESOLUTION|>--- conflicted
+++ resolved
@@ -5,16 +5,13 @@
 Module contains basic feature-agnostic metrics estimators
 """
 
-<<<<<<< HEAD
-__all__ = ["kl_divergence", "js_divergence", "mse"]
-=======
 __all__ = [
+    "mse",
     "kl_divergence",
     "js_divergence",
     "vector_kl_divergence",
     "vector_js_divergence",
 ]
->>>>>>> 315cc0a6
 
 
 def kl_divergence(
@@ -94,7 +91,6 @@
     return jsd
 
 
-<<<<<<< HEAD
 def mse(target: np.ndarray, reference: np.ndarray) -> float:
     r"""
      Compute Mean Squared Error between specified data sets.
@@ -121,7 +117,7 @@
     ), f"Dimension mismatch: target: {target.shape} reference: {reference.shape}"
 
     return np.average((target - reference) ** 2)
-=======
+
 def vector_kl_divergence(
     target: np.ndarray, reference: np.ndarray, threshold: float = 1e-8
 ) -> np.ndarray:
@@ -183,5 +179,4 @@
         jsd[i] = js_divergence(
             target[:, i], reference[:, i], threshold=threshold
         )
-    return jsd
->>>>>>> 315cc0a6
+    return jsd