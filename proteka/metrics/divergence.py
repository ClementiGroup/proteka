import numpy as np
from scipy.special import rel_entr
from scipy.stats import wasserstein_distance

"""
Module contains basic feature-agnostic metrics estimators
"""

__all__ = [
    "mse",
    "kl_divergence",
    "js_divergence",
    "vector_kl_divergence",
    "vector_js_divergence",
    "vector_mse",
]


def clean_distribution(
    array: np.ndarray,
    value: float = 1e-8,
    threshold: float = 1e-8,
    intersect_only=False,
):
    """Cleans input distributions

    Parameters
    ----------
    array:
        input normalized distribution
    threshold : float, 1e-8
        Bin is not included in the summation if its value is less than the threshold
        and intersect_only is `True`
    replace_value:
        if the bin has a normalized count lower than the `threshold`, and `intersect_only`
        is `False`, then the bin gets replaced with this value instead
    intersect_only:
        if `True`, distributions will only be compared over their consistent support overlaps
        (eg, only the mutual set of populated bins will be included in the computation)

    Returns
    -------
    valid_bins:
        If `intersect_only` is `True`, the indices of the bins that are above the `threshold`
    new_array:
        If `intersect_only` is `False`, a new distribution where values below the threshold are
        replaced by `value`
    """

    if intersect_only == True:
        valid_bins = np.argwhere(array > threshold).flatten()
        return valid_bins
    else:
        new_array = np.array([x if x > threshold else threshold for x in array])
        return new_array


def kl_divergence(
    target: np.ndarray,
    reference: np.ndarray,
    threshold: float = 1e-8,
    replace_value: float = 1e-8,
    intersect_only: bool = True,
    **kwagrs,
) -> float:
    r"""
    Compute Kullback-Leibler divergence between specified data sets.

    .. math :: D_{KL} = \sum_i p_i log (\frac{p_i}{q_i}), p_i, q_i \ne 0

    Here p corresponds to the reference (True) distribution, q corresponds
    to the target distribution. If  p_i or q_i <= `threshold`, bin i is excluded
    from the summation. The algorithm is the same as one used in CPPTRAJ
    (https://amber-md.github.io/cpptraj/CPPTRAJ.xhtml)

    Parameters
    -----------

    target, reference : np.ndarray
                Target and reference probability distributions (histograms).
                Should have the same shape
    threshold : float, 1e-8
        Bin is not included in the summation if its value is less than the threshold
        and intersect_only is `True`
    replace_value:
        if the bin has a normalized count lower than the `threshold`, and `intersect_only`
        is `False`, then the bin gets replaced with this value instead
    intersect_only:
        if `True`, distributions will only be compared over their consistent support overlaps
        (eg, only the mutual set of populated bins will be included in the computation)

    Returns : float
    ------
        KL divergence of the target from the reference

    """
    assert (
        target.shape == reference.shape
    ), f"Dimension mismatch: target: {target.shape} reference: {reference.shape}"

    target_normalized = target / np.sum(target)
    reference_normalized = reference / np.sum(reference)

    # reshape everything into a flattened array
    target_normalized = np.squeeze(target_normalized)
    reference_normalized = np.squeeze(reference_normalized)

    target_normalized = target_normalized.flatten()
    reference_normalized = reference_normalized.flatten()

    if intersect_only == True:
        target_valid_bins = clean_distribution(
            target_normalized, threshold=threshold, intersect_only=True
        )
        reference_valid_bins = clean_distribution(
            reference_normalized, threshold=threshold, intersect_only=True
        )
        valid_bins = np.array(
            list(
                set(target_valid_bins.tolist()).intersection(
                    set(reference_valid_bins.tolist())
                )
            )
        )
        kl = rel_entr(
            reference_normalized[valid_bins],
            target_normalized[valid_bins],
        )
    else:
        target_normalized = clean_distribution(
            target_normalized, threshold=threshold, value=replace_value
        )
        reference_normalized = clean_distribution(
            reference_normalized, threshold=threshold, value=replace_value
        )
        kl = rel_entr(reference_normalized, target_normalized)
    return kl.sum()


def js_divergence(
    target: np.ndarray,
    reference: np.ndarray,
    threshold: float = 1e-8,
    replace_value: float = 1e-8,
    intersect_only: bool = True,
) -> float:
    """
    Compute Jensen_Shannon divergence between specified data sets.

    Parameters
    -----------

    target, reference : np.typing.ArrayLike
                Target and reference probability distributions (histograms).
                Should have the same shape

    threshold : float, 1e-8
        Bin is not included in the summation if its value is less than the threshold
        and intersect_only is `True`
    replace_value:
        if the bin has a normalized count lower than the `threshold`, and `intersect_only`
        is `False`, then the bin gets replaced with this value instead
    intersect_only:
        if `True`, distributions will only be compared over their consistent support overlaps
        (eg, only the mutual set of populated bins will be included in the computation) for KL
        divergence subcomputations

    Returns : float
    ------
        JS divergence of the target from the reference
    """
    target_normalized = target / np.sum(target)
    reference_normalized = reference / np.sum(reference)

    M = 0.5 * (target_normalized + reference_normalized)
    jsd = 0.5 * (
        kl_divergence(
            M,
            target_normalized,
            threshold=threshold,
            replace_value=replace_value,
            intersect_only=intersect_only,
        )
        + kl_divergence(
            M,
            reference_normalized,
            threshold=threshold,
            replace_value=replace_value,
            intersect_only=intersect_only,
        )
    )
    return jsd


def mse(target: np.ndarray, reference: np.ndarray, offset: float = 0) -> float:
    r"""
    Compute Mean Squared Error between specified data sets.

    Parameters
    ----------

    target, reference : np.ndarray
       Target and reference data arrays.
       Should have the same shape

    offset : float
       offset to add to the reference array. 0 by default

    Returns : float
    -------
    Mean Squared Error of the target from the reference

    """
    assert (
        target.shape == reference.shape
    ), f"Dimension mismatch: target: {target.shape} reference: {reference.shape}"

    if np.abs(offset) < 1e-12:
        return np.average((target - reference) ** 2)
    else:
        return np.average(((target - reference) + offset) ** 2)


def optimal_offset(target: np.ndarray, reference: np.ndarray) -> float:
    r"""
    Compute the value of lambda that minimizes the residual

    .. math  \sum_{i=1}^N (p_i -  q_i + \lambda)^2

    This uses the analytical solution given by

    .. math \lambda = -\frac{1}{N} \sum_{i=1}^N (p_i -  q_i)

    Parameters
    ----------

    target, reference : np.ndarray
       Target and reference probability distributions (histograms).
       Should have the same shape

    Returns : floats
    """
    assert (
        target.shape == reference.shape
    ), f"Dimension mismatch: target: {target.shape} reference: {reference.shape}"

    lam = np.mean(reference - target)
    return lam


def mse_dist(
    target: np.ndarray, reference: np.ndarray, use_optimal_offset: bool = False
) -> float:
    r"""
    Compute Mean Squared Error between the log  specified data sets.

     .. math :: MSE = \frac{1}{N} \sum_{i=1}^N (log(p_i) - log(q_i))^2

    Here p corresponds to the reference (True) distribution, q corresponds to the target distribution.

    Parameters
    -----------
    target, reference : np.ndarray
       Target and reference probability distributions (histograms).
       Should have the same shape

    threshold : float, 1e-8
       Bin is not included in the summation if its value is less than the threshold
       and intersect_only is `True`
    replace_value:
       if the bin has a normalized count lower than the `threshold`, and `intersect_only`
       is `False`, then the bin gets replaced with this value instead
    intersect_only:
       if `True`, distributions will only be compared over their consistent support overlaps
       (eg, only the mutual set of populated bins will be included in the computation)

    Returns : float
    ------
    Mean Squared Error of the target from the reference
    """
    assert (
        target.shape == reference.shape
    ), f"Dimension mismatch: target: {target.shape} reference: {reference.shape}"

    target_normalized = target / np.sum(target)
    reference_normalized = reference / np.sum(reference)

    # reshape everything into a flattened array
    target_normalized = np.squeeze(target_normalized)
    reference_normalized = np.squeeze(reference_normalized)

    target_normalized = target_normalized.flatten()
    reference_normalized = reference_normalized.flatten()

    if use_optimal_offset:
        offset = optimal_offset(target_normalized, reference_normalized)
    else:
        offset = 0

    val = mse(target_normalized, reference_normalized, offset=offset)

    return val


def mse_log(
    target: np.ndarray,
    reference: np.ndarray,
    threshold: float = 1e-8,
    replace_value: float = 1e-10,
    intersect_only: bool = False,
    use_optimal_offset: bool = True,
) -> float:
    r"""
    Compute Mean Squared Error between the log  specified data sets.

     .. math :: MSE = \frac{1}{N} \sum_{i=1}^N (log(p_i) - log(q_i))^2

    Here p corresponds to the reference (True) distribution, q corresponds to the target distribution.


    Parameters
    ----------

    target, reference : np.ndarray
       Target and reference probability distributions (histograms).
       Should have the same shape

    threshold : float, 1e-8
       Bin is not included in the summation if its value is less than the threshold
       and intersect_only is `True`
    replace_value:
       if the bin has a normalized count lower than the `threshold`, and `intersect_only`
       is `False`, then the bin gets replaced with this value instead
    intersect_only:
       if `True`, distributions will only be compared over their consistent support overlaps
       (eg, only the mutual set of populated bins will be included in the computation)

    Returns : float
    -------
    Mean Squared Error of the target from the reference
    """

    assert (
        target.shape == reference.shape
    ), f"Dimension mismatch: target: {target.shape} reference: {reference.shape}"

    target_normalized = target / np.sum(target)
    reference_normalized = reference / np.sum(reference)

    target_normalized = clean_distribution(target_normalized)
    reference_normalized = clean_distribution(reference_normalized)

    # reshape everything into a flattened array
    target_normalized = np.squeeze(target_normalized)
    reference_normalized = np.squeeze(reference_normalized)

    target_normalized = target_normalized.flatten()
    reference_normalized = reference_normalized.flatten()

    if intersect_only == True:
        target_valid_bins = clean_distribution(
            target_normalized, threshold=threshold, intersect_only=True
        )
        reference_valid_bins = clean_distribution(
            reference_normalized, threshold=threshold, intersect_only=True
        )
        valid_bins = np.array(
            list(
                set(target_valid_bins.tolist()).intersection(
                    set(reference_valid_bins.tolist())
                )
            )
        )
        log_ref = np.log(reference_normalized[valid_bins])
        log_tar = np.log(target_normalized[valid_bins])

        if use_optimal_offset:
            offset = optimal_offset(log_tar, log_ref)
        else:
            offset = 0

        val = mse(log_tar, log_ref, offset)

    else:
        target_normalized = clean_distribution(
            target_normalized, threshold=threshold, value=replace_value
        )
        reference_normalized = clean_distribution(
            reference_normalized, threshold=threshold, value=replace_value
        )
        log_ref = np.log(reference_normalized)
        log_tar = np.log(target_normalized)

        if use_optimal_offset:
            offset = optimal_offset(log_tar, log_ref)
        else:
            offset = 0

        val = mse(log_tar, log_ref, offset)

    return val


def fraction_smaller(
    target: np.ndarray,
    threshold: float = 0.25,
) -> float:
    """Computes the fraction of a data array smaller than a specfied threshold.

    Parameters
    ----------
    target: np.ndarray
        Target data array.
    threshold : float
        Value to which we will compare this feature.

    Returns : float
    """

    smaller = np.mean(target < threshold)
    return smaller


def wasserstein(
    target: np.ndarray,
    reference: np.ndarray,
    threshold: float = 1e-8,
    replace_value: float = 1e-8,
    intersect_only: bool = False,
) -> float:
    """
    Compute Wasserstein distance between specified data sets.

    Parameters
    -----------
    target, reference : np.typing.ArrayLike
        Target and reference probability distributions (histograms).
        Should have the same shape
    threshold : float, 1e-8
       Bin is not included in the summation if its value is less than the threshold
       and intersect_only is `True`
    replace_value:
       if the bin has a normalized count lower than the `threshold`, and `intersect_only`
       is `False`, then the bin gets replaced with this value instead
    intersect_only:
       if `True`, distributions will only be compared over their consistent support overlaps
       (eg, only the mutual set of populated bins will be included in the computation)

    Returns : float
    ------
<<<<<<< HEAD
        Wasserstein distance of the target
=======
       JS divergence of the target from the reference
>>>>>>> d16262f3
    """
    assert (
        target.shape == reference.shape
    ), f"Dimension mismatch: target: {target.shape} reference: {reference.shape}"

    target_normalized = target / np.sum(target)
    reference_normalized = reference / np.sum(reference)

    if intersect_only == True:
        target_valid_bins = clean_distribution(
            target_normalized, threshold=threshold, intersect_only=True
        )
        reference_valid_bins = clean_distribution(
            reference_normalized, threshold=threshold, intersect_only=True
        )
        valid_bins = np.array(
            list(
                set(target_valid_bins.tolist()).intersection(
                    set(reference_valid_bins.tolist())
                )
            )
        )
        n = len(valid_bins)
        # Note that in scipy's implementation the first arguments (u_values, v_values) 
        # for them should be the support, whlie the weights should be the actual probability 
        # distribution
        val = wasserstein_distance(np.arange(n),
            np.arange(n),
            reference_normalized[valid_bins], 
            target_normalized[valid_bins]
        )
    
    else:
        target_normalized = clean_distribution(
            target_normalized, threshold=threshold, value=replace_value
        )
        reference_normalized = clean_distribution(
            reference_normalized, threshold=threshold, value=replace_value
        )
        n = len(reference_normalized)
        
        # see the comment in the upper part for understanding this weird definition 
        val = wasserstein_distance(np.arange(n),
            np.arange(n),
            reference_normalized, 
            target_normalized
        )

    return val


def vector_kl_divergence(
    target: np.ndarray,
    reference: np.ndarray,
    threshold: float = 1e-8,
    replace_value: float = 1e-8,
    intersect_only: bool = True,
) -> np.ndarray:
    """
    Compute independent KL divergences between specified vector data sets.

    Parameters
    ----------
    target, reference : np.typing.ArrayLike
       Target and reference probability distributions (histograms).
       Should have the same shape
    threshold : float, 1e-8
       Bin is not included in the summation if its value is less than the threshold
       and intersect_only is `True`
    replace_value:
       if the bin has a normalized count lower than the `threshold`, and `intersect_only`
       is `False`, then the bin gets replaced with this value instead
    intersect_only:
       if `True`, distributions will only be compared over their consistent support overlaps
       (eg, only the mutual set of populated bins will be included in the computation)

    Returns : np.ndarray
    -------
        Vector KL divergence of the target from the reference
    """
    assert target.shape == reference.shape
    assert len(target.shape) > 1
    num_feat = target.shape[-1]
    kld = np.zeros(num_feat)
    # slow implementation I know
    for i in range(num_feat):
        kld[i] = kl_divergence(
            target[:, i],
            reference[:, i],
            threshold=threshold,
            replace_value=replace_value,
            intersect_only=intersect_only,
        )
    return kld


def vector_js_divergence(
    target: np.ndarray,
    reference: np.ndarray,
    threshold: float = 1e-8,
    replace_value: float = 1e-8,
) -> np.ndarray:
    """
    Compute independent JS divergences between specified vector data sets.

    Parameters
    ----------

    target, reference : np.typing.ArrayLike
       Target and reference probability distributions (histograms).
       Should have the same shape

    threshold : float, 1e-8
       Bin is not included in the summation if its value is less than the threshold
       and intersect_only is `True`
    replace_value:
       if the bin has a normalized count lower than the `threshold`, and `intersect_only`
       is `False`, then the bin gets replaced with this value instead
    intersect_only:
       if `True`, distributions will only be compared over their consistent support overlaps
       (eg, only the mutual set of populated bins will be included in the computation)

    Returns : np.ndarray
    -------
       Vector JS divergence of the target from the reference
    """

    assert target.shape == reference.shape
    assert len(target.shape) > 1
    num_feat = target.shape[-1]
    jsd = np.zeros(num_feat)
    # slow implementation I know
    for i in range(num_feat):
        jsd[i] = js_divergence(
            target[:, i],
            reference[:, i],
            threshold=threshold,
            replace_value=replace_value,
        )
    return jsd


def vector_mse(
    target: np.ndarray,
    reference: np.ndarray,
) -> float:
    r"""
    Compute Vector Mean Squared Error between specified data sets.

    Parameters
    -----------

    target, reference : np.ndarray
       Target and reference data arrays.
       Should have the same shape
    threshold : float, 1e-8
       Bin is not included in the summation if its value is less than the threshold
       and intersect_only is `True`

    Returns : float
    ------
    Mean Squared Error of the target from the reference
    """

    assert (
        target.shape == reference.shape
    ), f"Dimension mismatch: target: {target.shape} reference: {reference.shape}"

    return np.average((target - reference) ** 2, axis=0)


def vector_mse_dist(
    target: np.ndarray,
    reference: np.ndarray,
) -> float:
    r"""
    Compute vector Mean Squared Error between histograms of the specified data sets.

    .. math :: MSE = \frac{1}{N} \sum_{i=1}^N (log(p_i) - log(q_i))^2

    Here p corresponds to the reference (True) distribution, q corresponds to the target distribution.


    Parameters
    -----------

    target, reference : np.ndarray
       Target and reference probability distributions (histograms).
       Should have the same shape

    Returns : float
    ------
    Mean Squared Error of the target from the reference
    """

    assert (
        target.shape == reference.shape
    ), f"Dimension mismatch: target: {target.shape} reference: {reference.shape}"

    target_normalized = target / np.sum(target, axis=0)
    reference_normalized = reference / np.sum(reference, axis=0)

    val = vector_mse(target_normalized, reference_normalized)

    return val


def vector_mse_log(
    target: np.ndarray,
    reference: np.ndarray,
    threshold: float = 1e-8,
    replace_value: float = 1e-8,
    intersect_only: bool = False,
) -> float:
    r"""
    Compute vector Mean Squared Error between the log of distributions of specified data sets.

     .. math :: MSE = \frac{1}{N} \sum_{i=1}^N (log(p_i) - log(q_i))^2

    Here p corresponds to the reference (True) distribution, q corresponds to the target distribution.

    Parameters
    -----------
    target, reference : np.ndarray
       Target and reference probability distributions (histograms).
       Should have the same shape
    threshold : float, 1e-8
       Bin is not included in the summation if its value is less than the threshold
       and intersect_only is `True`
    replace_value:
       if the bin has a normalized count lower than the `threshold`, and `intersect_only`
       is `False`, then the bin gets replaced with this value instead
    intersect_only:
       if `True`, distributions will only be compared over their consistent support overlaps
       (eg, only the mutual set of populated bins will be included in the computation)

    Returns : float
    ------
    Mean Squared Error of the target from the reference
    """

    assert (
        target.shape == reference.shape
    ), f"Dimension mismatch: target: {target.shape} reference: {reference.shape}"


    num_feat = target.shape[-1]
    val = np.zeros(num_feat)
    # slow implementation I know
    for i in range(num_feat):
        val[i] = mse_log(
            target[:, i],
            reference[:, i],
            threshold=threshold,
            replace_value=replace_value,
            intersect_only=intersect_only,
        )

    return val

def vector_wasserstein(
    target: np.ndarray,
    reference: np.ndarray,
    threshold: float = 1e-8,
    replace_value: float = 1e-8,
    intersect_only: bool = False,
) -> float:
    """
    Compute Wasserstein distance between specified data sets.

    Parameters
    -----------

    target, reference : np.typing.ArrayLike
                Target and reference probability distributions (histograms).
                Should have the same shape

     threshold : float, 1e-8
        Bin is not included in the summation if its value is less than the threshold
        and intersect_only is `True`
     replace_value:
        if the bin has a normalized count lower than the `threshold`, and `intersect_only`
        is `False`, then the bin gets replaced with this value instead
     intersect_only:
        if `True`, distributions will only be compared over their consistent support overlaps
        (eg, only the mutual set of populated bins will be included in the computation)

    Returns : float
    ------
        Wasserstein distance of the target
    """
    assert (
        target.shape == reference.shape
    ), f"Dimension mismatch: target: {target.shape} reference: {reference.shape}"


    num_feat = target.shape[-1]
    val = np.zeros(num_feat)
    # slow implementation I know
    for i in range(num_feat):
        val[i] = wasserstein(
            target[:, i],
            reference[:, i],
            threshold=threshold,
            replace_value=replace_value,
            intersect_only=intersect_only,
        )

    return val<|MERGE_RESOLUTION|>--- conflicted
+++ resolved
@@ -448,11 +448,7 @@
 
     Returns : float
     ------
-<<<<<<< HEAD
         Wasserstein distance of the target
-=======
-       JS divergence of the target from the reference
->>>>>>> d16262f3
     """
     assert (
         target.shape == reference.shape
@@ -740,9 +736,10 @@
         if `True`, distributions will only be compared over their consistent support overlaps
         (eg, only the mutual set of populated bins will be included in the computation)
 
-    Returns : float
-    ------
-        Wasserstein distance of the target
+     Returns : float
+     ------
+    Mean Squared Error of the target from the reference
+
     """
     assert (
         target.shape == reference.shape
