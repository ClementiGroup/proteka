import numpy as np
from scipy.special import rel_entr
from scipy.stats import wasserstein_distance

"""
Module contains basic feature-agnostic metrics estimators
"""

__all__ = [
<<<<<<< HEAD
    "mse",
=======
>>>>>>> a417d01e
    "kl_divergence",
    "js_divergence",
    "vector_kl_divergence",
    "vector_js_divergence",
<<<<<<< HEAD
    "vector_mse",
]


def clean_distribution(
    array: np.ndarray,
    value: float = 1e-8,
    threshold: float = 1e-8,
    intersect_only=False,
):
    """Cleans input distributions

    Parameters
    ----------
    array:
        input normalized distribution
    threshold : float, 1e-8
        Bin is not included in the summation if its value is less than the threshold
        and intersect_only is `True`
    replace_value:
        if the bin has a normalized count lower than the `threshold`, and `intersect_only`
        is `False`, then the bin gets replaced with this value instead
    intersect_only:
        if `True`, distributions will only be compared over their consistent support overlaps
        (eg, only the mutual set of populated bins will be included in the computation)

    Returns
    -------
    valid_bins:
        If `intersect_only` is `True`, the indices of the bins that are above the `threshold`
    new_array:
        If `intersect_only` is `False`, a new distribution where values below the threshold are
        replaced by `value`
    """

    if intersect_only == True:
        valid_bins = np.argwhere(array > threshold).flatten()
        return valid_bins
    else:
        new_array = np.array([x if x > threshold else threshold for x in array])
        return new_array
=======
]
>>>>>>> a417d01e


def kl_divergence(
    target: np.ndarray,
    reference: np.ndarray,
    threshold: float = 1e-8,
    replace_value: float = 1e-8,
    intersect_only: bool = True,
    **kwagrs,
) -> float:
    r"""
    Compute Kullback-Leibler divergence between specified data sets.

    .. math :: D_{KL} = \sum_i p_i log (\frac{p_i}{q_i}), p_i, q_i \ne 0

    Here p corresponds to the reference (True) distribution, q corresponds
    to the target distribution. If  p_i or q_i <= `threshold`, bin i is excluded
    from the summation. The algorithm is the same as one used in CPPTRAJ
    (https://amber-md.github.io/cpptraj/CPPTRAJ.xhtml)

    Parameters
    -----------

    target, reference : np.ndarray
                Target and reference probability distributions (histograms).
                Should have the same shape
    threshold : float, 1e-8
        Bin is not included in the summation if its value is less than the threshold
        and intersect_only is `True`
    replace_value:
        if the bin has a normalized count lower than the `threshold`, and `intersect_only`
        is `False`, then the bin gets replaced with this value instead
    intersect_only:
        if `True`, distributions will only be compared over their consistent support overlaps
        (eg, only the mutual set of populated bins will be included in the computation)

    Returns : float
    ------
        KL divergence of the target from the reference

    """
    assert (
        target.shape == reference.shape
    ), f"Dimension mismatch: target: {target.shape} reference: {reference.shape}"

    target_normalized = target / np.sum(target)
    reference_normalized = reference / np.sum(reference)

    # reshape everything into a flattened array
    target_normalized = np.squeeze(target_normalized)
    reference_normalized = np.squeeze(reference_normalized)

    target_normalized = target_normalized.flatten()
    reference_normalized = reference_normalized.flatten()

    if intersect_only == True:
        target_valid_bins = clean_distribution(
            target_normalized, threshold=threshold, intersect_only=True
        )
        reference_valid_bins = clean_distribution(
            reference_normalized, threshold=threshold, intersect_only=True
        )
        valid_bins = np.array(
            list(
                set(target_valid_bins.tolist()).intersection(
                    set(reference_valid_bins.tolist())
                )
            )
        )
        kl = rel_entr(
            reference_normalized[valid_bins],
            target_normalized[valid_bins],
        )
    else:
        target_normalized = clean_distribution(
            target_normalized, threshold=threshold, value=replace_value
        )
        reference_normalized = clean_distribution(
            reference_normalized, threshold=threshold, value=replace_value
        )
        kl = rel_entr(reference_normalized, target_normalized)
    return kl.sum()


def js_divergence(
    target: np.ndarray,
    reference: np.ndarray,
    threshold: float = 1e-8,
    replace_value: float = 1e-8,
    intersect_only: bool = True,
) -> float:
    """
    Compute Jensen_Shannon divergence between specified data sets.

    Parameters
    -----------

    target, reference : np.typing.ArrayLike
                Target and reference probability distributions (histograms).
                Should have the same shape

    threshold : float, 1e-8
        Bin is not included in the summation if its value is less than the threshold
        and intersect_only is `True`
    replace_value:
        if the bin has a normalized count lower than the `threshold`, and `intersect_only`
        is `False`, then the bin gets replaced with this value instead
    intersect_only:
        if `True`, distributions will only be compared over their consistent support overlaps
        (eg, only the mutual set of populated bins will be included in the computation) for KL
        divergence subcomputations

    Returns : float
    ------
        JS divergence of the target from the reference
    """
    target_normalized = target / np.sum(target)
    reference_normalized = reference / np.sum(reference)

    M = 0.5 * (target_normalized + reference_normalized)
    jsd = 0.5 * (
        kl_divergence(
            M,
            target_normalized,
            threshold=threshold,
            replace_value=replace_value,
            intersect_only=intersect_only,
        )
        + kl_divergence(
            M,
            reference_normalized,
            threshold=threshold,
            replace_value=replace_value,
            intersect_only=intersect_only,
        )
    )
    return jsd


def mse(target: np.ndarray, reference: np.ndarray, offset: float = 0) -> float:
    r"""
     Compute Mean Squared Error between specified data sets.

     Parameters
     ----------

     target, reference : np.ndarray
        Target and reference data arrays.
        Should have the same shape

     offset : float
        offset to add to the reference array. 0 by default

     Returns : float
     -------
    Mean Squared Error of the target from the reference

    """
    assert (
        target.shape == reference.shape
    ), f"Dimension mismatch: target: {target.shape} reference: {reference.shape}"

    if np.abs(offset) < 1e-12:
        return np.average((target - reference) ** 2)
    else:
        return np.average(((target - reference) + offset) ** 2)


def optimal_offset(target: np.ndarray, reference: np.ndarray) -> float:
    r"""
    Compute the value of lambda that minimizes the residual

    .. math  \sum_{i=1}^N (p_i -  q_i + \lambda)^2

    This uses the analytical solution given by

    .. math \lambda = -\frac{1}{N} \sum_{i=1}^N (p_i -  q_i)

    Parameters
     ----------

     target, reference : np.ndarray
        Target and reference probability distributions (histograms).
        Should have the same shape

    Returns : floats
    """
    assert (
        target.shape == reference.shape
    ), f"Dimension mismatch: target: {target.shape} reference: {reference.shape}"

    lam = np.mean(reference - target)
    return lam


def mse_dist(
    target: np.ndarray, reference: np.ndarray, use_optimal_offset: bool = False
) -> float:
    r"""
<<<<<<< HEAD
     Compute Mean Squared Error between the log  specified data sets.

     .. math :: MSE = \frac{1}{N} \sum_{i=1}^N (log(p_i) - log(q_i))^2

     Here p corresponds to the reference (True) distribution, q corresponds to the target distribution.
=======
    Compute Kullback-Leibler divergence between specified data sets.

    .. math :: D_{KL} = \sum_i p_i log (\frac{p_i}{q_i}), p_i, q_i \ne 0

    Here p corresponds to the reference (True) distribution, q corresponds
    to the target distribution. If  p_i or q_i <= `threshold`, bin i is excluded
    from the summation. The algorithm is the same as one used in CPPTRAJ
    (https://amber-md.github.io/cpptraj/CPPTRAJ.xhtml)
>>>>>>> a417d01e

    Parameters
    -----------

<<<<<<< HEAD
     Parameters
     -----------

     target, reference : np.ndarray
        Target and reference probability distributions (histograms).
        Should have the same shape

     threshold : float, 1e-8
        Bin is not included in the summation if its value is less than the threshold
        and intersect_only is `True`
     replace_value:
        if the bin has a normalized count lower than the `threshold`, and `intersect_only`
        is `False`, then the bin gets replaced with this value instead
     intersect_only:
        if `True`, distributions will only be compared over their consistent support overlaps
        (eg, only the mutual set of populated bins will be included in the computation)

     Returns : float
     ------
    Mean Squared Error of the target from the reference
=======
    target, reference : np.ndarray
                Target and reference probability distributions (histograms).
                Should have the same shape

    threshold : float, 1e-8
        Bin is not included in the summation if its value is less than the threshold

    Returns : float
    ------
        KL divergence of the target from the reference
>>>>>>> a417d01e

    """
    assert (
        target.shape == reference.shape
    ), f"Dimension mismatch: target: {target.shape} reference: {reference.shape}"

    target_normalized = target / np.sum(target)
    reference_normalized = reference / np.sum(reference)

    # reshape everything into a flattened array
    target_normalized = np.squeeze(target_normalized)
    reference_normalized = np.squeeze(reference_normalized)

    target_normalized = target_normalized.flatten()
    reference_normalized = reference_normalized.flatten()

    if use_optimal_offset:
        offset = optimal_offset(target_normalized, reference_normalized)
    else:
        offset = 0

    val = mse(target_normalized, reference_normalized, offset=offset)

    return val


def mse_log(
    target: np.ndarray,
    reference: np.ndarray,
    threshold: float = 1e-8,
    replace_value: float = 1e-10,
    intersect_only: bool = False,
    use_optimal_offset: bool = True,
) -> float:
    r"""
     Compute Mean Squared Error between the log  specified data sets.

     .. math :: MSE = \frac{1}{N} \sum_{i=1}^N (log(p_i) - log(q_i))^2

     Here p corresponds to the reference (True) distribution, q corresponds to the target distribution.


     Parameters
     ----------

     target, reference : np.ndarray
        Target and reference probability distributions (histograms).
        Should have the same shape

     threshold : float, 1e-8
        Bin is not included in the summation if its value is less than the threshold
        and intersect_only is `True`
     replace_value:
        if the bin has a normalized count lower than the `threshold`, and `intersect_only`
        is `False`, then the bin gets replaced with this value instead
     intersect_only:
        if `True`, distributions will only be compared over their consistent support overlaps
        (eg, only the mutual set of populated bins will be included in the computation)

     Returns : float
     -------
    Mean Squared Error of the target from the reference

    """
    assert (
        target.shape == reference.shape
    ), f"Dimension mismatch: target: {target.shape} reference: {reference.shape}"

    target_normalized = target / np.sum(target)
    reference_normalized = reference / np.sum(reference)

    target_normalized = clean_distribution(target_normalized)
    reference_normalized = clean_distribution(reference_normalized)

    # reshape everything into a flattened array
    target_normalized = np.squeeze(target_normalized)
    reference_normalized = np.squeeze(reference_normalized)

    target_normalized = target_normalized.flatten()
    reference_normalized = reference_normalized.flatten()

    if intersect_only == True:
        target_valid_bins = clean_distribution(
            target_normalized, threshold=threshold, intersect_only=True
        )
        reference_valid_bins = clean_distribution(
            reference_normalized, threshold=threshold, intersect_only=True
        )
        valid_bins = np.array(
            list(
                set(target_valid_bins.tolist()).intersection(
                    set(reference_valid_bins.tolist())
                )
            )
        )
        log_ref = np.log(reference_normalized[valid_bins])
        log_tar = np.log(target_normalized[valid_bins])

        if use_optimal_offset:
            offset = optimal_offset(log_tar, log_ref)
        else:
            offset = 0

        val = mse(log_tar, log_ref, offset)

    else:
        target_normalized = clean_distribution(
            target_normalized, threshold=threshold, value=replace_value
        )
        reference_normalized = clean_distribution(
            reference_normalized, threshold=threshold, value=replace_value
        )
        log_ref = np.log(reference_normalized)
        log_tar = np.log(target_normalized)

        if use_optimal_offset:
            offset = optimal_offset(log_tar, log_ref)
        else:
            offset = 0

        val = mse(log_tar, log_ref, offset)

    return val


def fraction_smaller(
    target: np.ndarray,
    reference: np.ndarray,
    threshold: float = 1,
    relative: bool = False,
) -> float:
    """
    Parameters
    ----------

    target, reference : np.ndarray
        Target and reference data arrays.
        Should have the same shape. Reference is only used if scaling is required
    threshold : float
        value to which we will compare this feature
    relative : bool
        bool to defermine if the value should come normalized by the reference value
        If false, then `reference` is not used
    Returns : float
    """

    smaller = np.mean(target < threshold)
    if relative:
        smaller_ref = np.mean(reference < threshold)
        if smaller_ref > 0:
            return smaller / smaller_ref
        else:
            raise ValueError(
                f"Reference has no value below selected threshold {threshold}"
            )
    else:
        return smaller


def wasserstein(
    target: np.ndarray,
    reference: np.ndarray,
    threshold: float = 1e-8,
    replace_value: float = 1e-8,
    intersect_only: bool = False,
) -> float:
    """
    Compute Wasserstein distance between specified data sets.

    Parameters
    -----------

    target, reference : np.typing.ArrayLike
                Target and reference probability distributions (histograms).
                Should have the same shape

<<<<<<< HEAD
     threshold : float, 1e-8
        Bin is not included in the summation if its value is less than the threshold
        and intersect_only is `True`
     replace_value:
        if the bin has a normalized count lower than the `threshold`, and `intersect_only`
        is `False`, then the bin gets replaced with this value instead
     intersect_only:
        if `True`, distributions will only be compared over their consistent support overlaps
        (eg, only the mutual set of populated bins will be included in the computation)
=======
    threshold : float, 1e-8
        Bin is not included in the summation if its value is less than the threshold
>>>>>>> a417d01e

    Returns : float
    ------
        JS divergence of the target from the reference
    """

    target_normalized = target / np.sum(target)
    reference_normalized = reference / np.sum(reference)

<<<<<<< HEAD
    if intersect_only == True:
        target_valid_bins = clean_distribution(
            target_normalized, threshold=threshold, intersect_only=True
        )
        reference_valid_bins = clean_distribution(
            reference_normalized, threshold=threshold, intersect_only=True
        )
        valid_bins = np.array(
            list(
                set(target_valid_bins.tolist()).intersection(
                    set(reference_valid_bins.tolist())
                )
            )
        )
        was = wasserstein_distance(
            reference_normalized[valid_bins], target_normalized[valid_bins]
        )
    else:
        target_normalized = clean_distribution(
            target_normalized, threshold=threshold, value=replace_value
        )
        reference_normalized = clean_distribution(
            reference_normalized, threshold=threshold, value=replace_value
        )
        was = wasserstein_distance(reference_normalized, target_normalized)
    return was


def vector_kl_divergence(
    target: np.ndarray,
    reference: np.ndarray,
    threshold: float = 1e-8,
    replace_value: float = 1e-8,
    intersect_only: bool = True,
=======
    M = 0.5 * (target_normalized + reference_normalized)
    jsd = 0.5 * (
        kl_divergence(M, target_normalized, threshold=threshold)
        + kl_divergence(M, reference_normalized, threshold=threshold)
    )
    return jsd


def vector_kl_divergence(
    target: np.ndarray, reference: np.ndarray, threshold: float = 1e-8
>>>>>>> a417d01e
) -> np.ndarray:
    """
    Compute independent KL divergences between specified vector data sets.

    Parameters
<<<<<<< HEAD
    ----------
=======
    -----------
>>>>>>> a417d01e

    target, reference : np.typing.ArrayLike
                Target and reference probability distributions (histograms).
                Should have the same shape

<<<<<<< HEAD
     threshold : float, 1e-8
        Bin is not included in the summation if its value is less than the threshold
        and intersect_only is `True`
     replace_value:
        if the bin has a normalized count lower than the `threshold`, and `intersect_only`
        is `False`, then the bin gets replaced with this value instead
     intersect_only:
        if `True`, distributions will only be compared over their consistent support overlaps
        (eg, only the mutual set of populated bins will be included in the computation)

    Returns : np.ndarray
    -------
=======
    threshold : float, 1e-8
        Bin is not included in the summation if its value is less than the threshold

    Returns : np.ndarray
    ------
>>>>>>> a417d01e
        Vector KL divergence of the target from the reference
    """
    assert target.shape == reference.shape
    assert len(target.shape) > 1
    num_feat = target.shape[-1]
    kld = np.zeros(num_feat)
    # slow implementation I know
    for i in range(num_feat):
        kld[i] = kl_divergence(
<<<<<<< HEAD
            target[:, i],
            reference[:, i],
            threshold=threshold,
            replace_value=replace_value,
            intersect_only=intersect_only,
=======
            target[:, i], reference[:, i], threshold=threshold
>>>>>>> a417d01e
        )
    return kld


def vector_js_divergence(
<<<<<<< HEAD
    target: np.ndarray,
    reference: np.ndarray,
    threshold: float = 1e-8,
    replace_value: float = 1e-8,
=======
    target: np.ndarray, reference: np.ndarray, threshold: float = 1e-8
>>>>>>> a417d01e
) -> np.ndarray:
    """
    Compute independent JS divergences between specified vector data sets.

    Parameters
<<<<<<< HEAD
    ----------
=======
    -----------
>>>>>>> a417d01e

    target, reference : np.typing.ArrayLike
                Target and reference probability distributions (histograms).
                Should have the same shape

<<<<<<< HEAD
     threshold : float, 1e-8
        Bin is not included in the summation if its value is less than the threshold
        and intersect_only is `True`
     replace_value:
        if the bin has a normalized count lower than the `threshold`, and `intersect_only`
        is `False`, then the bin gets replaced with this value instead
     intersect_only:
        if `True`, distributions will only be compared over their consistent support overlaps
        (eg, only the mutual set of populated bins will be included in the computation)

    Returns : np.ndarray
    -------
=======
    threshold : float, 1e-8
        Bin is not included in the summation if its value is less than the threshold

    Returns : np.ndarray
    ------
>>>>>>> a417d01e
        Vector JS divergence of the target from the reference
    """
    assert target.shape == reference.shape
    assert len(target.shape) > 1
    num_feat = target.shape[-1]
    jsd = np.zeros(num_feat)
    # slow implementation I know
    for i in range(num_feat):
        jsd[i] = js_divergence(
<<<<<<< HEAD
            target[:, i],
            reference[:, i],
            threshold=threshold,
            replace_value=replace_value,
        )
    return jsd


def vector_mse(
    target: np.ndarray,
    reference: np.ndarray,
) -> float:
    r"""
     Compute Vector Mean Squared Error between specified data sets.

     Parameters
     -----------

     target, reference : np.ndarray
        Target and reference data arrays.
        Should have the same shape
     threshold : float, 1e-8
        Bin is not included in the summation if its value is less than the threshold
        and intersect_only is `True`

     Returns : float
     ------
    Mean Squared Error of the target from the reference

    """
    assert (
        target.shape == reference.shape
    ), f"Dimension mismatch: target: {target.shape} reference: {reference.shape}"

    return np.average((target - reference) ** 2, axis=0)


def vector_mse_dist(
    target: np.ndarray,
    reference: np.ndarray,
) -> float:
    r"""
     Compute Mean Squared Error between the log  specified data sets.

     .. math :: MSE = \frac{1}{N} \sum_{i=1}^N (log(p_i) - log(q_i))^2

     Here p corresponds to the reference (True) distribution, q corresponds to the target distribution.


     Parameters
     -----------

     target, reference : np.ndarray
        Target and reference probability distributions (histograms).
        Should have the same shape

     Returns : float
     ------
    Mean Squared Error of the target from the reference

    """
    assert (
        target.shape == reference.shape
    ), f"Dimension mismatch: target: {target.shape} reference: {reference.shape}"

    target_normalized = target / np.sum(target, axis=0)
    reference_normalized = reference / np.sum(reference, axis=0)

    val = vector_mse(target_normalized, reference_normalized)

    return val


def vector_mse_log(
    target: np.ndarray,
    reference: np.ndarray,
    threshold: float = 1e-8,
    replace_value: float = 1e-8,
    intersect_only: bool = False,
) -> float:
    r"""
     Compute Mean Squared Error between the log  specified data sets.

     .. math :: MSE = \frac{1}{N} \sum_{i=1}^N (log(p_i) - log(q_i))^2

     Here p corresponds to the reference (True) distribution, q corresponds to the target distribution.


     Parameters
     -----------

     target, reference : np.ndarray
        Target and reference probability distributions (histograms).
        Should have the same shape

     threshold : float, 1e-8
        Bin is not included in the summation if its value is less than the threshold
        and intersect_only is `True`
     replace_value:
        if the bin has a normalized count lower than the `threshold`, and `intersect_only`
        is `False`, then the bin gets replaced with this value instead
     intersect_only:
        if `True`, distributions will only be compared over their consistent support overlaps
        (eg, only the mutual set of populated bins will be included in the computation)

     Returns : float
     ------
    Mean Squared Error of the target from the reference

    """
    assert (
        target.shape == reference.shape
    ), f"Dimension mismatch: target: {target.shape} reference: {reference.shape}"

    target_normalized = target / np.sum(target, axis=0)
    reference_normalized = reference / np.sum(reference, axis=0)

    num_feat = target.shape[-1]
    val = np.zeros(num_feat)
    # slow implementation I know
    for i in range(num_feat):
        val[i] = mse_log(
            target_normalized[:, i],
            reference_normalized[:, i],
            threshold=threshold,
            replace_value=replace_value,
            intersect_only=intersect_only,
        )

    return val
=======
            target[:, i], reference[:, i], threshold=threshold
        )
    return jsd
>>>>>>> a417d01e
<|MERGE_RESOLUTION|>--- conflicted
+++ resolved
@@ -7,15 +7,11 @@
 """
 
 __all__ = [
-<<<<<<< HEAD
     "mse",
-=======
->>>>>>> a417d01e
     "kl_divergence",
     "js_divergence",
     "vector_kl_divergence",
     "vector_js_divergence",
-<<<<<<< HEAD
     "vector_mse",
 ]
 
@@ -57,9 +53,6 @@
     else:
         new_array = np.array([x if x > threshold else threshold for x in array])
         return new_array
-=======
-]
->>>>>>> a417d01e
 
 
 def kl_divergence(
@@ -201,20 +194,20 @@
 
 def mse(target: np.ndarray, reference: np.ndarray, offset: float = 0) -> float:
     r"""
-     Compute Mean Squared Error between specified data sets.
-
-     Parameters
-     ----------
-
-     target, reference : np.ndarray
-        Target and reference data arrays.
-        Should have the same shape
-
-     offset : float
-        offset to add to the reference array. 0 by default
-
-     Returns : float
-     -------
+    Compute Mean Squared Error between specified data sets.
+
+    Parameters
+    ----------
+
+    target, reference : np.ndarray
+       Target and reference data arrays.
+       Should have the same shape
+
+    offset : float
+       offset to add to the reference array. 0 by default
+
+    Returns : float
+    -------
     Mean Squared Error of the target from the reference
 
     """
@@ -239,11 +232,11 @@
     .. math \lambda = -\frac{1}{N} \sum_{i=1}^N (p_i -  q_i)
 
     Parameters
-     ----------
-
-     target, reference : np.ndarray
-        Target and reference probability distributions (histograms).
-        Should have the same shape
+    ----------
+
+    target, reference : np.ndarray
+       Target and reference probability distributions (histograms).
+       Should have the same shape
 
     Returns : floats
     """
@@ -259,60 +252,31 @@
     target: np.ndarray, reference: np.ndarray, use_optimal_offset: bool = False
 ) -> float:
     r"""
-<<<<<<< HEAD
-     Compute Mean Squared Error between the log  specified data sets.
+    Compute Mean Squared Error between the log  specified data sets.
 
      .. math :: MSE = \frac{1}{N} \sum_{i=1}^N (log(p_i) - log(q_i))^2
 
-     Here p corresponds to the reference (True) distribution, q corresponds to the target distribution.
-=======
-    Compute Kullback-Leibler divergence between specified data sets.
-
-    .. math :: D_{KL} = \sum_i p_i log (\frac{p_i}{q_i}), p_i, q_i \ne 0
-
-    Here p corresponds to the reference (True) distribution, q corresponds
-    to the target distribution. If  p_i or q_i <= `threshold`, bin i is excluded
-    from the summation. The algorithm is the same as one used in CPPTRAJ
-    (https://amber-md.github.io/cpptraj/CPPTRAJ.xhtml)
->>>>>>> a417d01e
+    Here p corresponds to the reference (True) distribution, q corresponds to the target distribution.
 
     Parameters
     -----------
-
-<<<<<<< HEAD
-     Parameters
-     -----------
-
-     target, reference : np.ndarray
-        Target and reference probability distributions (histograms).
-        Should have the same shape
-
-     threshold : float, 1e-8
-        Bin is not included in the summation if its value is less than the threshold
-        and intersect_only is `True`
-     replace_value:
-        if the bin has a normalized count lower than the `threshold`, and `intersect_only`
-        is `False`, then the bin gets replaced with this value instead
-     intersect_only:
-        if `True`, distributions will only be compared over their consistent support overlaps
-        (eg, only the mutual set of populated bins will be included in the computation)
-
-     Returns : float
-     ------
+    target, reference : np.ndarray
+       Target and reference probability distributions (histograms).
+       Should have the same shape
+
+    threshold : float, 1e-8
+       Bin is not included in the summation if its value is less than the threshold
+       and intersect_only is `True`
+    replace_value:
+       if the bin has a normalized count lower than the `threshold`, and `intersect_only`
+       is `False`, then the bin gets replaced with this value instead
+    intersect_only:
+       if `True`, distributions will only be compared over their consistent support overlaps
+       (eg, only the mutual set of populated bins will be included in the computation)
+
+    Returns : float
+    ------
     Mean Squared Error of the target from the reference
-=======
-    target, reference : np.ndarray
-                Target and reference probability distributions (histograms).
-                Should have the same shape
-
-    threshold : float, 1e-8
-        Bin is not included in the summation if its value is less than the threshold
-
-    Returns : float
-    ------
-        KL divergence of the target from the reference
->>>>>>> a417d01e
-
     """
     assert (
         target.shape == reference.shape
@@ -347,35 +311,35 @@
     use_optimal_offset: bool = True,
 ) -> float:
     r"""
-     Compute Mean Squared Error between the log  specified data sets.
+    Compute Mean Squared Error between the log  specified data sets.
 
      .. math :: MSE = \frac{1}{N} \sum_{i=1}^N (log(p_i) - log(q_i))^2
 
-     Here p corresponds to the reference (True) distribution, q corresponds to the target distribution.
-
-
-     Parameters
-     ----------
-
-     target, reference : np.ndarray
-        Target and reference probability distributions (histograms).
-        Should have the same shape
-
-     threshold : float, 1e-8
-        Bin is not included in the summation if its value is less than the threshold
-        and intersect_only is `True`
-     replace_value:
-        if the bin has a normalized count lower than the `threshold`, and `intersect_only`
-        is `False`, then the bin gets replaced with this value instead
-     intersect_only:
-        if `True`, distributions will only be compared over their consistent support overlaps
-        (eg, only the mutual set of populated bins will be included in the computation)
-
-     Returns : float
-     -------
+    Here p corresponds to the reference (True) distribution, q corresponds to the target distribution.
+
+
+    Parameters
+    ----------
+
+    target, reference : np.ndarray
+       Target and reference probability distributions (histograms).
+       Should have the same shape
+
+    threshold : float, 1e-8
+       Bin is not included in the summation if its value is less than the threshold
+       and intersect_only is `True`
+    replace_value:
+       if the bin has a normalized count lower than the `threshold`, and `intersect_only`
+       is `False`, then the bin gets replaced with this value instead
+    intersect_only:
+       if `True`, distributions will only be compared over their consistent support overlaps
+       (eg, only the mutual set of populated bins will be included in the computation)
+
+    Returns : float
+    -------
     Mean Squared Error of the target from the reference
-
-    """
+    """
+
     assert (
         target.shape == reference.shape
     ), f"Dimension mismatch: target: {target.shape} reference: {reference.shape}"
@@ -446,7 +410,6 @@
     """
     Parameters
     ----------
-
     target, reference : np.ndarray
         Target and reference data arrays.
         Should have the same shape. Reference is only used if scaling is required
@@ -483,35 +446,27 @@
 
     Parameters
     -----------
-
     target, reference : np.typing.ArrayLike
-                Target and reference probability distributions (histograms).
-                Should have the same shape
-
-<<<<<<< HEAD
-     threshold : float, 1e-8
-        Bin is not included in the summation if its value is less than the threshold
-        and intersect_only is `True`
-     replace_value:
-        if the bin has a normalized count lower than the `threshold`, and `intersect_only`
-        is `False`, then the bin gets replaced with this value instead
-     intersect_only:
-        if `True`, distributions will only be compared over their consistent support overlaps
-        (eg, only the mutual set of populated bins will be included in the computation)
-=======
-    threshold : float, 1e-8
-        Bin is not included in the summation if its value is less than the threshold
->>>>>>> a417d01e
+        Target and reference probability distributions (histograms).
+        Should have the same shape
+    threshold : float, 1e-8
+       Bin is not included in the summation if its value is less than the threshold
+       and intersect_only is `True`
+    replace_value:
+       if the bin has a normalized count lower than the `threshold`, and `intersect_only`
+       is `False`, then the bin gets replaced with this value instead
+    intersect_only:
+       if `True`, distributions will only be compared over their consistent support overlaps
+       (eg, only the mutual set of populated bins will be included in the computation)
 
     Returns : float
     ------
-        JS divergence of the target from the reference
+       JS divergence of the target from the reference
     """
 
     target_normalized = target / np.sum(target)
     reference_normalized = reference / np.sum(reference)
 
-<<<<<<< HEAD
     if intersect_only == True:
         target_valid_bins = clean_distribution(
             target_normalized, threshold=threshold, intersect_only=True
@@ -546,53 +501,27 @@
     threshold: float = 1e-8,
     replace_value: float = 1e-8,
     intersect_only: bool = True,
-=======
-    M = 0.5 * (target_normalized + reference_normalized)
-    jsd = 0.5 * (
-        kl_divergence(M, target_normalized, threshold=threshold)
-        + kl_divergence(M, reference_normalized, threshold=threshold)
-    )
-    return jsd
-
-
-def vector_kl_divergence(
-    target: np.ndarray, reference: np.ndarray, threshold: float = 1e-8
->>>>>>> a417d01e
 ) -> np.ndarray:
     """
     Compute independent KL divergences between specified vector data sets.
 
     Parameters
-<<<<<<< HEAD
     ----------
-=======
-    -----------
->>>>>>> a417d01e
-
     target, reference : np.typing.ArrayLike
-                Target and reference probability distributions (histograms).
-                Should have the same shape
-
-<<<<<<< HEAD
-     threshold : float, 1e-8
-        Bin is not included in the summation if its value is less than the threshold
-        and intersect_only is `True`
-     replace_value:
-        if the bin has a normalized count lower than the `threshold`, and `intersect_only`
-        is `False`, then the bin gets replaced with this value instead
-     intersect_only:
-        if `True`, distributions will only be compared over their consistent support overlaps
-        (eg, only the mutual set of populated bins will be included in the computation)
+       Target and reference probability distributions (histograms).
+       Should have the same shape
+    threshold : float, 1e-8
+       Bin is not included in the summation if its value is less than the threshold
+       and intersect_only is `True`
+    replace_value:
+       if the bin has a normalized count lower than the `threshold`, and `intersect_only`
+       is `False`, then the bin gets replaced with this value instead
+    intersect_only:
+       if `True`, distributions will only be compared over their consistent support overlaps
+       (eg, only the mutual set of populated bins will be included in the computation)
 
     Returns : np.ndarray
     -------
-=======
-    threshold : float, 1e-8
-        Bin is not included in the summation if its value is less than the threshold
-
-    Returns : np.ndarray
-    ------
->>>>>>> a417d01e
         Vector KL divergence of the target from the reference
     """
     assert target.shape == reference.shape
@@ -602,65 +531,46 @@
     # slow implementation I know
     for i in range(num_feat):
         kld[i] = kl_divergence(
-<<<<<<< HEAD
             target[:, i],
             reference[:, i],
             threshold=threshold,
             replace_value=replace_value,
             intersect_only=intersect_only,
-=======
-            target[:, i], reference[:, i], threshold=threshold
->>>>>>> a417d01e
         )
     return kld
 
 
 def vector_js_divergence(
-<<<<<<< HEAD
     target: np.ndarray,
     reference: np.ndarray,
     threshold: float = 1e-8,
     replace_value: float = 1e-8,
-=======
-    target: np.ndarray, reference: np.ndarray, threshold: float = 1e-8
->>>>>>> a417d01e
 ) -> np.ndarray:
     """
     Compute independent JS divergences between specified vector data sets.
 
     Parameters
-<<<<<<< HEAD
     ----------
-=======
-    -----------
->>>>>>> a417d01e
 
     target, reference : np.typing.ArrayLike
-                Target and reference probability distributions (histograms).
-                Should have the same shape
-
-<<<<<<< HEAD
-     threshold : float, 1e-8
-        Bin is not included in the summation if its value is less than the threshold
-        and intersect_only is `True`
-     replace_value:
-        if the bin has a normalized count lower than the `threshold`, and `intersect_only`
-        is `False`, then the bin gets replaced with this value instead
-     intersect_only:
-        if `True`, distributions will only be compared over their consistent support overlaps
-        (eg, only the mutual set of populated bins will be included in the computation)
+       Target and reference probability distributions (histograms).
+       Should have the same shape
+
+    threshold : float, 1e-8
+       Bin is not included in the summation if its value is less than the threshold
+       and intersect_only is `True`
+    replace_value:
+       if the bin has a normalized count lower than the `threshold`, and `intersect_only`
+       is `False`, then the bin gets replaced with this value instead
+    intersect_only:
+       if `True`, distributions will only be compared over their consistent support overlaps
+       (eg, only the mutual set of populated bins will be included in the computation)
 
     Returns : np.ndarray
     -------
-=======
-    threshold : float, 1e-8
-        Bin is not included in the summation if its value is less than the threshold
-
-    Returns : np.ndarray
-    ------
->>>>>>> a417d01e
-        Vector JS divergence of the target from the reference
-    """
+       Vector JS divergence of the target from the reference
+    """
+
     assert target.shape == reference.shape
     assert len(target.shape) > 1
     num_feat = target.shape[-1]
@@ -668,7 +578,6 @@
     # slow implementation I know
     for i in range(num_feat):
         jsd[i] = js_divergence(
-<<<<<<< HEAD
             target[:, i],
             reference[:, i],
             threshold=threshold,
@@ -682,23 +591,23 @@
     reference: np.ndarray,
 ) -> float:
     r"""
-     Compute Vector Mean Squared Error between specified data sets.
-
-     Parameters
-     -----------
-
-     target, reference : np.ndarray
-        Target and reference data arrays.
-        Should have the same shape
-     threshold : float, 1e-8
-        Bin is not included in the summation if its value is less than the threshold
-        and intersect_only is `True`
-
-     Returns : float
-     ------
+    Compute Vector Mean Squared Error between specified data sets.
+
+    Parameters
+    -----------
+
+    target, reference : np.ndarray
+       Target and reference data arrays.
+       Should have the same shape
+    threshold : float, 1e-8
+       Bin is not included in the summation if its value is less than the threshold
+       and intersect_only is `True`
+
+    Returns : float
+    ------
     Mean Squared Error of the target from the reference
-
-    """
+    """
+
     assert (
         target.shape == reference.shape
     ), f"Dimension mismatch: target: {target.shape} reference: {reference.shape}"
@@ -711,25 +620,25 @@
     reference: np.ndarray,
 ) -> float:
     r"""
-     Compute Mean Squared Error between the log  specified data sets.
-
-     .. math :: MSE = \frac{1}{N} \sum_{i=1}^N (log(p_i) - log(q_i))^2
-
-     Here p corresponds to the reference (True) distribution, q corresponds to the target distribution.
-
-
-     Parameters
-     -----------
-
-     target, reference : np.ndarray
-        Target and reference probability distributions (histograms).
-        Should have the same shape
-
-     Returns : float
-     ------
+    Compute vector Mean Squared Error between histograms of the specified data sets.
+
+    .. math :: MSE = \frac{1}{N} \sum_{i=1}^N (log(p_i) - log(q_i))^2
+
+    Here p corresponds to the reference (True) distribution, q corresponds to the target distribution.
+
+
+    Parameters
+    -----------
+
+    target, reference : np.ndarray
+       Target and reference probability distributions (histograms).
+       Should have the same shape
+
+    Returns : float
+    ------
     Mean Squared Error of the target from the reference
-
-    """
+    """
+
     assert (
         target.shape == reference.shape
     ), f"Dimension mismatch: target: {target.shape} reference: {reference.shape}"
@@ -750,35 +659,32 @@
     intersect_only: bool = False,
 ) -> float:
     r"""
-     Compute Mean Squared Error between the log  specified data sets.
+    Compute vector Mean Squared Error between the log of distributions of specified data sets.
 
      .. math :: MSE = \frac{1}{N} \sum_{i=1}^N (log(p_i) - log(q_i))^2
 
-     Here p corresponds to the reference (True) distribution, q corresponds to the target distribution.
-
-
-     Parameters
-     -----------
-
-     target, reference : np.ndarray
-        Target and reference probability distributions (histograms).
-        Should have the same shape
-
-     threshold : float, 1e-8
-        Bin is not included in the summation if its value is less than the threshold
-        and intersect_only is `True`
-     replace_value:
-        if the bin has a normalized count lower than the `threshold`, and `intersect_only`
-        is `False`, then the bin gets replaced with this value instead
-     intersect_only:
-        if `True`, distributions will only be compared over their consistent support overlaps
-        (eg, only the mutual set of populated bins will be included in the computation)
-
-     Returns : float
-     ------
+    Here p corresponds to the reference (True) distribution, q corresponds to the target distribution.
+
+    Parameters
+    -----------
+    target, reference : np.ndarray
+       Target and reference probability distributions (histograms).
+       Should have the same shape
+    threshold : float, 1e-8
+       Bin is not included in the summation if its value is less than the threshold
+       and intersect_only is `True`
+    replace_value:
+       if the bin has a normalized count lower than the `threshold`, and `intersect_only`
+       is `False`, then the bin gets replaced with this value instead
+    intersect_only:
+       if `True`, distributions will only be compared over their consistent support overlaps
+       (eg, only the mutual set of populated bins will be included in the computation)
+
+    Returns : float
+    ------
     Mean Squared Error of the target from the reference
-
-    """
+    """
+
     assert (
         target.shape == reference.shape
     ), f"Dimension mismatch: target: {target.shape} reference: {reference.shape}"
@@ -798,9 +704,4 @@
             intersect_only=intersect_only,
         )
 
-    return val
-=======
-            target[:, i], reference[:, i], threshold=threshold
-        )
-    return jsd
->>>>>>> a417d01e
+    return val