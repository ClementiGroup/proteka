--- conflicted
+++ resolved
@@ -2,12 +2,8 @@
 import mdtraj as md
 from .featurizer import Featurizer
 from ..dataset import Ensemble
-<<<<<<< HEAD
-from typing import Tuple
 from deeptime.decomposition import TICA
-=======
 from typing import Union, Tuple
->>>>>>> 315cc0a6
 
 __all__ = [
     "generate_grid_polymer",
@@ -162,8 +158,6 @@
     )
     return hist_target, hist_reference
 
-<<<<<<< HEAD
-=======
 
 def histogram_vector_features(
     target: np.ndarray,
@@ -206,7 +200,6 @@
             bins=bins,
         )
 
->>>>>>> 315cc0a6
     return hist_target, hist_reference
 
 
