import numpy as np
import mdtraj as md
from .featurizer import Featurizer
from ..dataset import Ensemble
<<<<<<< HEAD
from typing import Tuple
from deeptime.decomposition import TICA
=======
from typing import Union, Tuple
>>>>>>> a55e818d

__all__ = [
    "generate_grid_polymer",
    "get_6_bead_frame",
    "histogram_features",
    "histogram_features2d",
]


def _get_grid_configuration(n_atoms, grid_size=0.4, ndim=3):
    """distributions
    Position n atoms on a 3D grid with a specified grid size.
    Self-crossings and overlaps are allowed.
    The first atom is always placed at the origin.
    """
    xyz = np.zeros((n_atoms, ndim))
    for i in range(1, n_atoms):
        # Randomly select  one coordinate to change
        dim = np.random.choice(range(ndim), size=1)
        new_coordinate = xyz[i - 1, :].copy()
        new_coordinate[dim] += np.random.choice([-1, 1]) * grid_size
        xyz[i, :] = new_coordinate
    return xyz


def generate_grid_polymer(n_frames, n_atoms, grid_size=0.4):
    """Generate a set of n_frames configuration of a CA polymer on a grid"""
    xyz = np.zeros((n_frames, n_atoms, 3))
    for i in range(n_frames):
        xyz[i] = _get_grid_configuration(n_atoms, grid_size=grid_size)

    top = md.Topology()
    chain = top.add_chain()
    for i in range(n_atoms):
        res = top.add_residue("ALA", chain)
        top.add_atom("CA", md.element.carbon, res)
    return md.Trajectory(xyz, top)


def get_6_bead_frame():
    """Generate a frame that contains
      6 beads with a predefined geometry.
      Distance between consecutive beads is 0.38 nm
      
      0            5   
       \\          /   
        1-0.2nm- 4   
       /          \\
      2___0.38 nm__3
      
      Atoms  1, 2, 3 and 4 are in plane, atoms 0 and 5 are out of plane, 90 degrees 
      
      
      
    """
    n_atoms = 6
    d = 0.3800e0
    d_clash = 0.2000e0
    xyz = np.zeros((n_atoms, 3))

    # position atoms 2 and 3
    # x axis is defined by 2-3 vector
    # y axis crosses 2-3 vector in the middle
    xyz[2, :] = [-d / 2, 0, 0]
    xyz[3, :] = [d / 2, 0, 0]

    # Find positions of the clashing atoms
    y_position = np.sqrt(d**2 - ((d - d_clash) / 2) ** 2)
    xyz[1, :] = [-d_clash / 2, y_position, 0]
    xyz[4, :] = [d_clash / 2, y_position, 0]

    # Add atoms 0 and 5: same x,y position as atoms 1 and 4,
    # but are above or below the plane by d
    xyz[0, :] = [-d_clash / 2, y_position, d]
    xyz[5, :] = [d_clash / 2, y_position, -d]

    topology = md.Topology()
    chain = topology.add_chain()
    for i in range(n_atoms):
        residue = topology.add_residue("ALA", chain)
        topology.add_atom("CA", md.element.carbon, residue)
    return md.Trajectory(xyz, topology)


<<<<<<< HEAD
def get_CA_CLN_trajectory() -> md.Trajectory:
    """Get a random 10 CA atom CG model of CLN025 (nanometers)"""
    nframes = 100
    coords = np.array(
        [
            [-14.7873, 5.3816147, 10.396086],
            [-14.83472, 5.7334213, 10.234516],
            [-14.715938, 5.8174625, 9.869332],
            [-14.32896, 5.874776, 9.817286],
            [-14.300314, 6.2079357, 9.648945],
            [-14.044353, 6.4852165, 9.61912],
            [-14.304504, 6.743461, 9.737951],
            [-14.563983, 6.61594, 9.988833],
            [-14.679219, 6.666923, 10.3409775],
            [-14.751309, 6.301983, 10.4160034],
        ]
    )
    noised_coords = coords + 0.01 * np.random.randn(nframes, 10, 3)
=======
def get_CLN_trajectory(single_frame=False) -> md.Trajectory:
    """Get a random 49 atom CG backbonde + CB model of CLN025 (nanometers),
    with 100 noise-perturbed frames.
    """
    nframes = 100
    coords = np.array(
        [
            [-15.65, 3.208, 5.655],
            [-15.765, 3.16, 5.722],
            [-15.894, 3.197, 5.652],
            [-15.749, 3.013, 5.703],
            [-15.664, 2.956, 5.645],
            [-15.839, 2.945, 5.765],
            [-15.849, 2.797, 5.773],
            [-15.81, 2.751, 5.909],
            [-15.988, 2.741, 5.736],
            [-16.093, 2.762, 5.796],
            [-15.998, 2.663, 5.625],
            [-16.127, 2.634, 5.57],
            [-16.111, 2.605, 5.42],
            [-16.18, 2.509, 5.646],
            [-16.116, 2.404, 5.655],
            [-16.304, 2.514, 5.71],
            [-16.362, 2.401, 5.791],
            [-16.473, 2.473, 5.875],
            [-16.409, 2.282, 5.701],
            [-16.42, 2.177, 5.763],
            [-16.443, 2.294, 5.567],
            [-16.49, 2.186, 5.487],
            [-16.6, 2.245, 5.386],
            [-16.37, 2.126, 5.419],
            [-16.352, 2.004, 5.424],
            [-16.269, 2.202, 5.366],
            [-16.15, 2.139, 5.292],
            [-16.1, 2.227, 5.174],
            [-16.034, 2.12, 5.382],
            [-15.956, 2.028, 5.357],
            [-16.015, 2.201, 5.492],
            [-15.893, 2.203, 5.57],
            [-15.77, 2.267, 5.51],
            [-15.659, 2.238, 5.549],
            [-15.795, 2.353, 5.408],
            [-15.691, 2.422, 5.321],
            [-15.738, 2.434, 5.182],
            [-15.654, 2.553, 5.38],
            [-15.74, 2.632, 5.426],
            [-15.52, 2.596, 5.394],
            [-15.484, 2.729, 5.439],
            [-15.33, 2.729, 5.491],
            [-15.511, 2.835, 5.332],
            [-15.456, 2.822, 5.223],
            [-15.597, 2.932, 5.351],
            [-15.625, 3.026, 5.246],
            [-15.763, 3.007, 5.175],
            [-15.601, 3.176, 5.289],
            [-15.675, 3.226, 5.364],
        ]
    )
    if single_frame == False:
        coords = coords + 0.01 * np.random.randn(nframes, 49, 3)
>>>>>>> a55e818d
    topology = md.Topology()
    chain = topology.add_chain()
    resnames = [
        "TYR",
        "TYR",
        "ASP",
        "PRO",
        "GLU",
        "THR",
        "GLY",
        "THR",
        "TRP",
        "TYR",
    ]
    for r in resnames:
        residue = topology.add_residue(r, chain)
<<<<<<< HEAD
        topology.add_atom("CA", md.element.carbon, residue)
    return md.Trajectory(noised_coords, topology)
=======
        topology.add_atom("N", md.element.carbon, residue)
        topology.add_atom("CA", md.element.carbon, residue)
        if r != "GLY":
            topology.add_atom("CB", md.element.carbon, residue)
        topology.add_atom("C", md.element.carbon, residue)
        topology.add_atom("O", md.element.carbon, residue)
    return md.Trajectory(coords, topology)
>>>>>>> a55e818d


def histogram_features(
    target: np.ndarray,
    reference: np.ndarray,
    target_weights: np.ndarray = None,
    reference_weights: np.ndarray = None,
    bins: Union[int, np.ndarray] = 100,
):
    """Take a two arrays, and compute vector histograms of target
    and reference. Histogram of the target is computed over the range,
    defined by reference. The function returns the histograms of the target and
    reference. Marginal histograms
    will be returned by accumulating indepentdly over the last array axis.

    Parameters
    ----------
    target, reference : np.ndarray
        Target and reference np.ndarrays
    target_weights, reference_weights: np.ndarray
        Frame weights for the target and reference probabilities
    bins : int or np.ndarray, optional
        Number of bins to use, by default 100 over the support specified
        by the reference. If np.ndarray, those bins will be used instead
    """

    hist_reference, bin_edges = np.histogram(
        reference, bins=bins, weights=reference_weights
    )
    hist_target, _ = np.histogram(
        target, bins=bin_edges, weights=target_weights
    )
    return hist_target, hist_reference


def histogram_vector_features(
    target: np.ndarray,
    reference: np.ndarray,
    target_weights: np.ndarray = None,
    reference_weights: np.ndarray = None,
    bins: Union[int, np.ndarray] = 100,
) -> Tuple[np.ndarray, np.ndarray]:
    """Take a two multi-feature arrays, and compute vector histograms of target
    and reference. Histogram of the target is computed over the range,
    defined by reference. The function returns the histograms of the target and
    reference. Marginal histograms will be returned by accumulating indepentdly
    over the last array axis.

    Parameters
    ----------
    target, reference : np.ndarray
        Target and reference np.ndarrays
    target_weights, reference_weights: np.ndarray
        Frame weights for the target and reference probabilities
    bins : int or np.ndarray, optional
        Number of bins to use, by default 100 over the support specified
        by the reference. If np.ndarray, those bins will be used instead
    """

<<<<<<< HEAD
=======
    assert target.shape[-1] == reference.shape[-1]

    # slow implementation, I know.
    num_feats = target.shape[-1]
    num_bins = len(bins) if isinstance(bins, np.ndarray) else bins
    hist_reference = np.zeros((num_bins, num_feats))
    hist_target = np.zeros((num_bins, num_feats))

    for i in range(num_feats):
        hist_reference[:, i], hist_target[:, i] = histogram_features(
            target[:, i],
            reference[:, i],
            target_weights=target_weights,
            reference_weights=reference_weights,
            bins=bins,
        )

>>>>>>> a55e818d
    return hist_target, hist_reference


def histogram_features2d(
    target: np.ndarray,
    reference: np.ndarray,
    target_weights: np.ndarray = None,
    reference_weights: np.ndarray = None,
    bins: int = 100,
) -> Tuple[np.ndarray, np.ndarray]:
    """Take a two 2 feature arrays, and compute 2D histograms of target
    and reference. Histogram of the target is computed over the range,
    defined by reference. The function returns the histograms of the target and
    reference. Marginal histograms will be returned by accumulating indepentdly
    over the last array axis.

    Parameters
    ----------
    target, reference : np.ndarray
        Target and reference np.ndarrays
    target_weights, reference_weights: np.ndarray
        Frame weights for the target and reference probabilities
    bins : int or np.ndarray, optional
        Number of bins to use, by default 100 over the support specified
        by the reference. If np.ndarray, those bins will be used instead
    """

    hist_reference, xedges, yedges = np.histogram2d(
        reference[:, 0], reference[:, 1], bins=bins, weights=reference_weights
    )
    hist_target, _, _ = np.histogram2d(
        target[:, 0],
        target[:, 1],
        bins=[xedges, yedges],
        weights=target_weights,
    )
    return hist_target, hist_reference


def get_tica_features(
    target: Ensemble, reference: Ensemble, **kwargs
) -> Tuple[np.array, np.array]:
    """Perform TICA on the reference ensemble and use it to transform target ensemble.
    returns the first 2 TICA components both for the target and the reference ensemble

    Parameters
    ----------
    target : Ensemble
        target ensemble
    reference : Ensemble
        reference ensemble, will be used for TICA model fitting

    Returns
    -------
    tica_target: np.array
        2-dimensional array containing the first 2 tica features for the target ensemble
    tica_reference: np.array
        2-dimensional array containing the first 2 tica features for the reference ensemble
    """

    # Fit TICA model on the reference ensemble
    estimator = TICA(dim=2, **kwargs)
    # will fit on the CA distances of the reference ensemble.
    ca_reference = Featurizer.get_feature(reference, "ca_distances")
    estimator.fit(ca_reference)
    model = estimator.fetch_model()
    # Transform the reference ensemble
    tica_reference = model.transform(ca_reference)
    # Transform the target ensemble
    ca_target = Featurizer.get_feature(target, "ca_distances")
    tica_target = model.transform(ca_target)

    return tica_target, tica_reference<|MERGE_RESOLUTION|>--- conflicted
+++ resolved
@@ -2,12 +2,8 @@
 import mdtraj as md
 from .featurizer import Featurizer
 from ..dataset import Ensemble
-<<<<<<< HEAD
-from typing import Tuple
 from deeptime.decomposition import TICA
-=======
 from typing import Union, Tuple
->>>>>>> a55e818d
 
 __all__ = [
     "generate_grid_polymer",
@@ -92,26 +88,6 @@
     return md.Trajectory(xyz, topology)
 
 
-<<<<<<< HEAD
-def get_CA_CLN_trajectory() -> md.Trajectory:
-    """Get a random 10 CA atom CG model of CLN025 (nanometers)"""
-    nframes = 100
-    coords = np.array(
-        [
-            [-14.7873, 5.3816147, 10.396086],
-            [-14.83472, 5.7334213, 10.234516],
-            [-14.715938, 5.8174625, 9.869332],
-            [-14.32896, 5.874776, 9.817286],
-            [-14.300314, 6.2079357, 9.648945],
-            [-14.044353, 6.4852165, 9.61912],
-            [-14.304504, 6.743461, 9.737951],
-            [-14.563983, 6.61594, 9.988833],
-            [-14.679219, 6.666923, 10.3409775],
-            [-14.751309, 6.301983, 10.4160034],
-        ]
-    )
-    noised_coords = coords + 0.01 * np.random.randn(nframes, 10, 3)
-=======
 def get_CLN_trajectory(single_frame=False) -> md.Trajectory:
     """Get a random 49 atom CG backbonde + CB model of CLN025 (nanometers),
     with 100 noise-perturbed frames.
@@ -172,7 +148,6 @@
     )
     if single_frame == False:
         coords = coords + 0.01 * np.random.randn(nframes, 49, 3)
->>>>>>> a55e818d
     topology = md.Topology()
     chain = topology.add_chain()
     resnames = [
@@ -189,10 +164,6 @@
     ]
     for r in resnames:
         residue = topology.add_residue(r, chain)
-<<<<<<< HEAD
-        topology.add_atom("CA", md.element.carbon, residue)
-    return md.Trajectory(noised_coords, topology)
-=======
         topology.add_atom("N", md.element.carbon, residue)
         topology.add_atom("CA", md.element.carbon, residue)
         if r != "GLY":
@@ -200,7 +171,6 @@
         topology.add_atom("C", md.element.carbon, residue)
         topology.add_atom("O", md.element.carbon, residue)
     return md.Trajectory(coords, topology)
->>>>>>> a55e818d
 
 
 def histogram_features(
@@ -260,8 +230,6 @@
         by the reference. If np.ndarray, those bins will be used instead
     """
 
-<<<<<<< HEAD
-=======
     assert target.shape[-1] == reference.shape[-1]
 
     # slow implementation, I know.
@@ -279,7 +247,6 @@
             bins=bins,
         )
 
->>>>>>> a55e818d
     return hist_target, hist_reference
 
 
