import numpy as np
import mdtraj as md
<<<<<<< HEAD
from .featurizer import Featurizer
from ..dataset import Ensemble
from deeptime.decomposition import TICA
=======
>>>>>>> a417d01e
from typing import Union, Tuple

__all__ = [
    "generate_grid_polymer",
    "get_6_bead_frame",
    "histogram_features",
    "histogram_features2d",
    "histogram_vector_features",
]


def _get_grid_configuration(n_atoms, grid_size=0.4, ndim=3):
    """distributions
    Position n atoms on a 3D grid with a specified grid size.
    Self-crossings and overlaps are allowed.
    The first atom is always placed at the origin.
    """
    xyz = np.zeros((n_atoms, ndim))
    for i in range(1, n_atoms):
        # Randomly select  one coordinate to change
        dim = np.random.choice(range(ndim), size=1)
        new_coordinate = xyz[i - 1, :].copy()
        new_coordinate[dim] += np.random.choice([-1, 1]) * grid_size
        xyz[i, :] = new_coordinate
    return xyz


def generate_grid_polymer(n_frames, n_atoms, grid_size=0.4):
    """Generate a set of n_frames configuration of a CA polymer on a grid"""
    xyz = np.zeros((n_frames, n_atoms, 3))
    for i in range(n_frames):
        xyz[i] = _get_grid_configuration(n_atoms, grid_size=grid_size)

    top = md.Topology()
    chain = top.add_chain()
    for i in range(n_atoms):
        res = top.add_residue("ALA", chain)
        top.add_atom("CA", md.element.carbon, res)
    return md.Trajectory(xyz, top)


def get_6_bead_frame():
    """Generate a frame that contains
      6 beads with a predefined geometry.
      Distance between consecutive beads is 0.38 nm
      
      0            5   
       \\          /   
        1-0.2nm- 4   
       /          \\
      2___0.38 nm__3
      
      Atoms  1, 2, 3 and 4 are in plane, atoms 0 and 5 are out of plane, 90 degrees 
      
      
      
    """
    n_atoms = 6
    d = 0.3800e0
    d_clash = 0.2000e0
    xyz = np.zeros((n_atoms, 3))

    # position atoms 2 and 3
    # x axis is defined by 2-3 vector
    # y axis crosses 2-3 vector in the middle
    xyz[2, :] = [-d / 2, 0, 0]
    xyz[3, :] = [d / 2, 0, 0]

    # Find positions of the clashing atoms
    y_position = np.sqrt(d**2 - ((d - d_clash) / 2) ** 2)
    xyz[1, :] = [-d_clash / 2, y_position, 0]
    xyz[4, :] = [d_clash / 2, y_position, 0]

    # Add atoms 0 and 5: same x,y position as atoms 1 and 4,
    # but are above or below the plane by d
    xyz[0, :] = [-d_clash / 2, y_position, d]
    xyz[5, :] = [d_clash / 2, y_position, -d]

    topology = md.Topology()
    chain = topology.add_chain()
    for i in range(n_atoms):
        residue = topology.add_residue("ALA", chain)
        topology.add_atom("CA", md.element.carbon, residue)
    return md.Trajectory(xyz, topology)


<<<<<<< HEAD
def get_CA_CLN_trajectory() -> md.Trajectory:
    """Get a random 10 CA atom CG model of CLN025 (nanometers)"""
    nframes = 100
    coords = np.array(
        [
            [-14.7873, 5.3816147, 10.396086],
            [-14.83472, 5.7334213, 10.234516],
            [-14.715938, 5.8174625, 9.869332],
            [-14.32896, 5.874776, 9.817286],
            [-14.300314, 6.2079357, 9.648945],
            [-14.044353, 6.4852165, 9.61912],
            [-14.304504, 6.743461, 9.737951],
            [-14.563983, 6.61594, 9.988833],
            [-14.679219, 6.666923, 10.3409775],
            [-14.751309, 6.301983, 10.4160034],
        ]
    )
    noised_coords = coords + 0.01 * np.random.randn(nframes, 10, 3)
=======
def get_CLN_trajectory(single_frame=False) -> md.Trajectory:
    """Get a random 49 atom CG backbonde + CB model of CLN025 (nanometers),
    with 100 noise-perturbed frames.
    """
    nframes = 100
    coords = np.array(
        [
            [-15.65, 3.208, 5.655],
            [-15.765, 3.16, 5.722],
            [-15.894, 3.197, 5.652],
            [-15.749, 3.013, 5.703],
            [-15.664, 2.956, 5.645],
            [-15.839, 2.945, 5.765],
            [-15.849, 2.797, 5.773],
            [-15.81, 2.751, 5.909],
            [-15.988, 2.741, 5.736],
            [-16.093, 2.762, 5.796],
            [-15.998, 2.663, 5.625],
            [-16.127, 2.634, 5.57],
            [-16.111, 2.605, 5.42],
            [-16.18, 2.509, 5.646],
            [-16.116, 2.404, 5.655],
            [-16.304, 2.514, 5.71],
            [-16.362, 2.401, 5.791],
            [-16.473, 2.473, 5.875],
            [-16.409, 2.282, 5.701],
            [-16.42, 2.177, 5.763],
            [-16.443, 2.294, 5.567],
            [-16.49, 2.186, 5.487],
            [-16.6, 2.245, 5.386],
            [-16.37, 2.126, 5.419],
            [-16.352, 2.004, 5.424],
            [-16.269, 2.202, 5.366],
            [-16.15, 2.139, 5.292],
            [-16.1, 2.227, 5.174],
            [-16.034, 2.12, 5.382],
            [-15.956, 2.028, 5.357],
            [-16.015, 2.201, 5.492],
            [-15.893, 2.203, 5.57],
            [-15.77, 2.267, 5.51],
            [-15.659, 2.238, 5.549],
            [-15.795, 2.353, 5.408],
            [-15.691, 2.422, 5.321],
            [-15.738, 2.434, 5.182],
            [-15.654, 2.553, 5.38],
            [-15.74, 2.632, 5.426],
            [-15.52, 2.596, 5.394],
            [-15.484, 2.729, 5.439],
            [-15.33, 2.729, 5.491],
            [-15.511, 2.835, 5.332],
            [-15.456, 2.822, 5.223],
            [-15.597, 2.932, 5.351],
            [-15.625, 3.026, 5.246],
            [-15.763, 3.007, 5.175],
            [-15.601, 3.176, 5.289],
            [-15.675, 3.226, 5.364],
        ]
    )
    if single_frame == False:
        coords = coords + 0.01 * np.random.randn(nframes, 49, 3)
>>>>>>> a417d01e
    topology = md.Topology()
    chain = topology.add_chain()
    resnames = [
        "TYR",
        "TYR",
        "ASP",
        "PRO",
        "GLU",
        "THR",
        "GLY",
        "THR",
        "TRP",
        "TYR",
    ]
    for r in resnames:
        residue = topology.add_residue(r, chain)
<<<<<<< HEAD
        topology.add_atom("CA", md.element.carbon, residue)
    return md.Trajectory(noised_coords, topology)
=======
        topology.add_atom("N", md.element.carbon, residue)
        topology.add_atom("CA", md.element.carbon, residue)
        if r != "GLY":
            topology.add_atom("CB", md.element.carbon, residue)
        topology.add_atom("C", md.element.carbon, residue)
        topology.add_atom("O", md.element.carbon, residue)
    return md.Trajectory(coords, topology)
>>>>>>> a417d01e


def histogram_features(
    target: np.ndarray,
    reference: np.ndarray,
<<<<<<< HEAD
    reference_weights: np.ndarray = None,
    target_weights: np.ndarray = None,
    bins: Union[int, np.ndarray] = 100,
=======
    target_weights: np.ndarray = None,
    reference_weights: np.ndarray = None,
    bins: Union[int, np.ndarray] = 100,
    open_edges: bool = False,
>>>>>>> a417d01e
):
    """Take a two arrays, and compute vector histograms of target
    and reference. Histogram of the target is computed over the range,
    defined by reference. The function returns the histograms of the target and
    reference. Marginal histograms
<<<<<<< HEAD
    will be returned by accumulating indepentdly over the last array axis.
=======
    will be returned by accumulating independently over the last array axis.
>>>>>>> a417d01e

    Parameters
    ----------
    target, reference : np.ndarray
        Target and reference np.ndarrays
    target_weights, reference_weights: np.ndarray
        Frame weights for the target and reference probabilities
    bins : int or np.ndarray, optional
        Number of bins to use, by default 100 over the support specified
        by the reference. If np.ndarray, those bins will be used instead
<<<<<<< HEAD
=======
    open_edges : bool, optional
        If True, the leftmost edge of the first bin for the target array
        is assigned to -inf, and the rightmost edge of the last bin for the
        target array is assigned to +inf. If False, the first bin includes
        the left edge and the last bin includes the right edge. Default is False.
>>>>>>> a417d01e
    """

    hist_reference, bin_edges = np.histogram(
        reference, bins=bins, weights=reference_weights
    )
    if open_edges:
        bin_edges[0] = -np.inf
        bin_edges[-1] = np.inf
    hist_target, _ = np.histogram(
        target, bins=bin_edges, weights=target_weights
    )
    return hist_target, hist_reference
<<<<<<< HEAD


def histogram_vector_features(
    target: np.ndarray,
    reference: np.ndarray,
    target_weights: np.ndarray = None,
    reference_weights: np.ndarray = None,
    bins: Union[int, np.ndarray] = 100,
) -> Tuple[np.ndarray, np.ndarray]:
    """Take a two multi-feature arrays, and compute vector histograms of target
    and reference. Histogram of the target is computed over the range,
    defined by reference. The function returns the histograms of the target and
    reference. Marginal histograms will be returned by accumulating indepentdly
    over the last array axis.

    Parameters
    ----------
    target, reference : np.ndarray
        Target and reference np.ndarrays
    target_weights, reference_weights: np.ndarray
        Frame weights for the target and reference probabilities
    bins : int or np.ndarray, optional
        Number of bins to use, by default 100 over the support specified
        by the reference. If np.ndarray, those bins will be used instead
    """

    assert target.shape[-1] == reference.shape[-1]

    # slow implementation, I know.
    num_feats = target.shape[-1]
    num_bins = (len(bins) - 1) if isinstance(bins, np.ndarray) else bins
    hist_reference = np.zeros((num_bins, num_feats))
    hist_target = np.zeros((num_bins, num_feats))

    for i in range(num_feats):
        hist_target[:, i], hist_reference[:, i] = histogram_features(
            target[:, i],
            reference[:, i],
            target_weights=target_weights,
            reference_weights=reference_weights,
            bins=bins,
        )

=======


def histogram_vector_features(
    target: np.ndarray,
    reference: np.ndarray,
    target_weights: np.ndarray = None,
    reference_weights: np.ndarray = None,
    bins: Union[int, np.ndarray] = 100,
    open_edges: bool = False,
) -> Tuple[np.ndarray, np.ndarray]:
    """Take a two multi-feature arrays, and compute vector histograms of target
    and reference. Histogram of the target is computed over the range,
    defined by reference. The function returns the histograms of the target and
    reference. Marginal histograms will be returned by accumulating independently
    over the last array axis.

    Parameters
    ----------
    target, reference : np.ndarray
        Target and reference np.ndarrays
    target_weights, reference_weights: np.ndarray
        Frame weights for the target and reference probabilities
    bins : int or np.ndarray, optional
        Number of bins to use, by default 100 over the support specified
        by the reference. If np.ndarray, those bins will be used instead
    open_edges: bool = False,
        If True, the leftmost edge of the first bin for the target array
        is assigned to -inf, and the rightmost edge of the last bin for the
        target array is assigned to +inf. If False, the first bin includes
        the left edge and the last bin includes the right edge. Default is False.
    """

    assert target.shape[-1] == reference.shape[-1]

    # slow implementation, I know.
    num_feats = target.shape[-1]
    num_bins = (len(bins) - 1) if isinstance(bins, np.ndarray) else bins
    hist_reference = np.zeros((num_bins, num_feats))
    hist_target = np.zeros((num_bins, num_feats))

    for i in range(num_feats):
        hist_target[:, i], hist_reference[:, i] = histogram_features(
            target[:, i],
            reference[:, i],
            target_weights=target_weights,
            reference_weights=reference_weights,
            bins=bins,
            open_edges=open_edges,
        )

>>>>>>> a417d01e
    return hist_target, hist_reference


def histogram_features2d(
    target: np.ndarray,
    reference: np.ndarray,
    target_weights: np.ndarray = None,
    reference_weights: np.ndarray = None,
    bins: int = 100,
<<<<<<< HEAD
=======
    open_edges: bool = False,
>>>>>>> a417d01e
) -> Tuple[np.ndarray, np.ndarray]:
    """Take a two 2 feature arrays, and compute 2D histograms of target
    and reference. Histogram of the target is computed over the range,
    defined by reference. The function returns the histograms of the target and
    reference. Marginal histograms will be returned by accumulating indepentdly
    over the last array axis.

    Parameters
    ----------
    target, reference : np.ndarray
        Target and reference np.ndarrays
    target_weights, reference_weights: np.ndarray
        Frame weights for the target and reference probabilities
    bins : int or np.ndarray, optional
        Number of bins to use, by default 100 over the support specified
        by the reference. If np.ndarray, those bins will be used instead
<<<<<<< HEAD
=======
    open_edges: bool = False,
        If True, the leftmost edge of the first bin for the target array
        is assigned to -inf, and the rightmost edge of the last bin for the
        target array is assigned to +inf. If False, the first bin includes
        the left edge and the last bin includes the right edge. Default is False.
>>>>>>> a417d01e
    """
    assert target.shape[1] == 2, "Target should be 2d with shape (n, 2)"
    assert reference.shape[1] == 2, "Reference should be 2d with shape (n, 2)"

    hist_reference, xedges, yedges = np.histogram2d(
        reference[:, 0], reference[:, 1], bins=bins, weights=reference_weights
    )
    if open_edges:
        xedges[0] = -np.inf
        xedges[-1] = np.inf
        yedges[0] = -np.inf
        yedges[-1] = np.inf

    hist_target, _, _ = np.histogram2d(
        target[:, 0],
        target[:, 1],
        bins=[xedges, yedges],
        weights=target_weights,
    )
<<<<<<< HEAD
    return hist_target, hist_reference


def get_tica_features(
    target: Ensemble, reference: Ensemble, **kwargs
) -> Tuple[np.array, np.array]:
    """Perform TICA on the reference ensemble and use it to transform target ensemble.
    returns the first 2 TICA components both for the target and the reference ensemble

    Parameters
    ----------
    target : Ensemble
        target ensemble
    reference : Ensemble
        reference ensemble, will be used for TICA model fitting

    Returns
    -------
    tica_target: np.array
        2-dimensional array containing the first 2 tica features for the target ensemble
    tica_reference: np.array
        2-dimensional array containing the first 2 tica features for the reference ensemble
    """

    # Fit TICA model on the reference ensemble
    estimator = TICA(dim=2, **kwargs)
    # will fit on the CA distances of the reference ensemble.
    ca_reference = Featurizer.get_feature(reference, "ca_distances")
    estimator.fit(ca_reference)
    model = estimator.fetch_model()
    # Transform the reference ensemble
    tica_reference = model.transform(ca_reference)
    # Transform the target ensemble
    ca_target = Featurizer.get_feature(target, "ca_distances")
    tica_target = model.transform(ca_target)

    return tica_target, tica_reference
=======
    return hist_target, hist_reference
>>>>>>> a417d01e
<|MERGE_RESOLUTION|>--- conflicted
+++ resolved
@@ -1,11 +1,7 @@
 import numpy as np
 import mdtraj as md
-<<<<<<< HEAD
 from .featurizer import Featurizer
 from ..dataset import Ensemble
-from deeptime.decomposition import TICA
-=======
->>>>>>> a417d01e
 from typing import Union, Tuple
 
 __all__ = [
@@ -92,26 +88,6 @@
     return md.Trajectory(xyz, topology)
 
 
-<<<<<<< HEAD
-def get_CA_CLN_trajectory() -> md.Trajectory:
-    """Get a random 10 CA atom CG model of CLN025 (nanometers)"""
-    nframes = 100
-    coords = np.array(
-        [
-            [-14.7873, 5.3816147, 10.396086],
-            [-14.83472, 5.7334213, 10.234516],
-            [-14.715938, 5.8174625, 9.869332],
-            [-14.32896, 5.874776, 9.817286],
-            [-14.300314, 6.2079357, 9.648945],
-            [-14.044353, 6.4852165, 9.61912],
-            [-14.304504, 6.743461, 9.737951],
-            [-14.563983, 6.61594, 9.988833],
-            [-14.679219, 6.666923, 10.3409775],
-            [-14.751309, 6.301983, 10.4160034],
-        ]
-    )
-    noised_coords = coords + 0.01 * np.random.randn(nframes, 10, 3)
-=======
 def get_CLN_trajectory(single_frame=False) -> md.Trajectory:
     """Get a random 49 atom CG backbonde + CB model of CLN025 (nanometers),
     with 100 noise-perturbed frames.
@@ -172,7 +148,6 @@
     )
     if single_frame == False:
         coords = coords + 0.01 * np.random.randn(nframes, 49, 3)
->>>>>>> a417d01e
     topology = md.Topology()
     chain = topology.add_chain()
     resnames = [
@@ -189,10 +164,6 @@
     ]
     for r in resnames:
         residue = topology.add_residue(r, chain)
-<<<<<<< HEAD
-        topology.add_atom("CA", md.element.carbon, residue)
-    return md.Trajectory(noised_coords, topology)
-=======
         topology.add_atom("N", md.element.carbon, residue)
         topology.add_atom("CA", md.element.carbon, residue)
         if r != "GLY":
@@ -200,32 +171,21 @@
         topology.add_atom("C", md.element.carbon, residue)
         topology.add_atom("O", md.element.carbon, residue)
     return md.Trajectory(coords, topology)
->>>>>>> a417d01e
 
 
 def histogram_features(
     target: np.ndarray,
     reference: np.ndarray,
-<<<<<<< HEAD
-    reference_weights: np.ndarray = None,
-    target_weights: np.ndarray = None,
-    bins: Union[int, np.ndarray] = 100,
-=======
     target_weights: np.ndarray = None,
     reference_weights: np.ndarray = None,
     bins: Union[int, np.ndarray] = 100,
     open_edges: bool = False,
->>>>>>> a417d01e
 ):
     """Take a two arrays, and compute vector histograms of target
     and reference. Histogram of the target is computed over the range,
     defined by reference. The function returns the histograms of the target and
     reference. Marginal histograms
-<<<<<<< HEAD
-    will be returned by accumulating indepentdly over the last array axis.
-=======
     will be returned by accumulating independently over the last array axis.
->>>>>>> a417d01e
 
     Parameters
     ----------
@@ -236,14 +196,11 @@
     bins : int or np.ndarray, optional
         Number of bins to use, by default 100 over the support specified
         by the reference. If np.ndarray, those bins will be used instead
-<<<<<<< HEAD
-=======
     open_edges : bool, optional
         If True, the leftmost edge of the first bin for the target array
         is assigned to -inf, and the rightmost edge of the last bin for the
         target array is assigned to +inf. If False, the first bin includes
         the left edge and the last bin includes the right edge. Default is False.
->>>>>>> a417d01e
     """
 
     hist_reference, bin_edges = np.histogram(
@@ -256,7 +213,6 @@
         target, bins=bin_edges, weights=target_weights
     )
     return hist_target, hist_reference
-<<<<<<< HEAD
 
 
 def histogram_vector_features(
@@ -265,11 +221,12 @@
     target_weights: np.ndarray = None,
     reference_weights: np.ndarray = None,
     bins: Union[int, np.ndarray] = 100,
+    open_edges: bool = False,
 ) -> Tuple[np.ndarray, np.ndarray]:
     """Take a two multi-feature arrays, and compute vector histograms of target
     and reference. Histogram of the target is computed over the range,
     defined by reference. The function returns the histograms of the target and
-    reference. Marginal histograms will be returned by accumulating indepentdly
+    reference. Marginal histograms will be returned by accumulating independently
     over the last array axis.
 
     Parameters
@@ -281,6 +238,11 @@
     bins : int or np.ndarray, optional
         Number of bins to use, by default 100 over the support specified
         by the reference. If np.ndarray, those bins will be used instead
+    open_edges: bool = False,
+        If True, the leftmost edge of the first bin for the target array
+        is assigned to -inf, and the rightmost edge of the last bin for the
+        target array is assigned to +inf. If False, the first bin includes
+        the left edge and the last bin includes the right edge. Default is False.
     """
 
     assert target.shape[-1] == reference.shape[-1]
@@ -298,23 +260,24 @@
             target_weights=target_weights,
             reference_weights=reference_weights,
             bins=bins,
+            open_edges=open_edges,
         )
 
-=======
-
-
-def histogram_vector_features(
+    return hist_target, hist_reference
+
+
+def histogram_features2d(
     target: np.ndarray,
     reference: np.ndarray,
     target_weights: np.ndarray = None,
     reference_weights: np.ndarray = None,
-    bins: Union[int, np.ndarray] = 100,
+    bins: int = 100,
     open_edges: bool = False,
 ) -> Tuple[np.ndarray, np.ndarray]:
-    """Take a two multi-feature arrays, and compute vector histograms of target
+    """Take a two 2 feature arrays, and compute 2D histograms of target
     and reference. Histogram of the target is computed over the range,
     defined by reference. The function returns the histograms of the target and
-    reference. Marginal histograms will be returned by accumulating independently
+    reference. Marginal histograms will be returned by accumulating indepentdly
     over the last array axis.
 
     Parameters
@@ -332,64 +295,6 @@
         target array is assigned to +inf. If False, the first bin includes
         the left edge and the last bin includes the right edge. Default is False.
     """
-
-    assert target.shape[-1] == reference.shape[-1]
-
-    # slow implementation, I know.
-    num_feats = target.shape[-1]
-    num_bins = (len(bins) - 1) if isinstance(bins, np.ndarray) else bins
-    hist_reference = np.zeros((num_bins, num_feats))
-    hist_target = np.zeros((num_bins, num_feats))
-
-    for i in range(num_feats):
-        hist_target[:, i], hist_reference[:, i] = histogram_features(
-            target[:, i],
-            reference[:, i],
-            target_weights=target_weights,
-            reference_weights=reference_weights,
-            bins=bins,
-            open_edges=open_edges,
-        )
-
->>>>>>> a417d01e
-    return hist_target, hist_reference
-
-
-def histogram_features2d(
-    target: np.ndarray,
-    reference: np.ndarray,
-    target_weights: np.ndarray = None,
-    reference_weights: np.ndarray = None,
-    bins: int = 100,
-<<<<<<< HEAD
-=======
-    open_edges: bool = False,
->>>>>>> a417d01e
-) -> Tuple[np.ndarray, np.ndarray]:
-    """Take a two 2 feature arrays, and compute 2D histograms of target
-    and reference. Histogram of the target is computed over the range,
-    defined by reference. The function returns the histograms of the target and
-    reference. Marginal histograms will be returned by accumulating indepentdly
-    over the last array axis.
-
-    Parameters
-    ----------
-    target, reference : np.ndarray
-        Target and reference np.ndarrays
-    target_weights, reference_weights: np.ndarray
-        Frame weights for the target and reference probabilities
-    bins : int or np.ndarray, optional
-        Number of bins to use, by default 100 over the support specified
-        by the reference. If np.ndarray, those bins will be used instead
-<<<<<<< HEAD
-=======
-    open_edges: bool = False,
-        If True, the leftmost edge of the first bin for the target array
-        is assigned to -inf, and the rightmost edge of the last bin for the
-        target array is assigned to +inf. If False, the first bin includes
-        the left edge and the last bin includes the right edge. Default is False.
->>>>>>> a417d01e
-    """
     assert target.shape[1] == 2, "Target should be 2d with shape (n, 2)"
     assert reference.shape[1] == 2, "Reference should be 2d with shape (n, 2)"
 
@@ -408,44 +313,4 @@
         bins=[xedges, yedges],
         weights=target_weights,
     )
-<<<<<<< HEAD
-    return hist_target, hist_reference
-
-
-def get_tica_features(
-    target: Ensemble, reference: Ensemble, **kwargs
-) -> Tuple[np.array, np.array]:
-    """Perform TICA on the reference ensemble and use it to transform target ensemble.
-    returns the first 2 TICA components both for the target and the reference ensemble
-
-    Parameters
-    ----------
-    target : Ensemble
-        target ensemble
-    reference : Ensemble
-        reference ensemble, will be used for TICA model fitting
-
-    Returns
-    -------
-    tica_target: np.array
-        2-dimensional array containing the first 2 tica features for the target ensemble
-    tica_reference: np.array
-        2-dimensional array containing the first 2 tica features for the reference ensemble
-    """
-
-    # Fit TICA model on the reference ensemble
-    estimator = TICA(dim=2, **kwargs)
-    # will fit on the CA distances of the reference ensemble.
-    ca_reference = Featurizer.get_feature(reference, "ca_distances")
-    estimator.fit(ca_reference)
-    model = estimator.fetch_model()
-    # Transform the reference ensemble
-    tica_reference = model.transform(ca_reference)
-    # Transform the target ensemble
-    ca_target = Featurizer.get_feature(target, "ca_distances")
-    tica_target = model.transform(ca_target)
-
-    return tica_target, tica_reference
-=======
-    return hist_target, hist_reference
->>>>>>> a417d01e
+    return hist_target, hist_reference