--- conflicted
+++ resolved
@@ -5,12 +5,7 @@
 import mdtraj as md
 from ..dataset import Ensemble
 from ..quantity import Quantity
-<<<<<<< HEAD
-from typing import Optional, Dict
-=======
 from typing import Callable, Dict, List, Optional
-
->>>>>>> a55e818d
 
 __all__ = ["Featurizer"]
 
@@ -213,15 +208,7 @@
         self.ensemble.set_quantity("psi", quantity)
         return
 
-<<<<<<< HEAD
-    def add_rmsd(
-        self,
-        reference: md.Trajectory = None,
-        rmsd_kwargs: Optional[Dict] = None,
-    ) -> Quantity:
-=======
     def add_rmsd(self, reference_structure: md.Trajectory, **kwargs):
->>>>>>> a55e818d
         """Get RMSD of a subset of atoms
         reference: Reference mdtraj.Trajectory object
         Wrapper of mdtraj.rmsd
@@ -236,7 +223,6 @@
             "precentered": False}`. See
             help(mdtraj.rmsd) for more information.
         """
-<<<<<<< HEAD
         if rmsd_kwargs == None:
             rmsd_kwargs = {}
         assert all(
@@ -247,11 +233,6 @@
         )
         trajectory = self.ensemble.get_all_in_one_mdtraj_trj()
         rmsd = md.rmsd(trajectory, reference, **rmsd_kwargs)
-=======
-
-        trajectory = self.ensemble.get_all_in_one_mdtraj_trj()
-        rmsd = md.rmsd(trajectory, reference_structure, **kwargs)
->>>>>>> a55e818d
         quantity = Quantity(rmsd, "nanometers", metadata={"feature": "rmsd"})
         self.ensemble.set_quantity("rmsd", quantity)
         return
