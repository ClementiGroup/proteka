--- conflicted
+++ resolved
@@ -5,12 +5,7 @@
 import mdtraj as md
 from ..dataset import Ensemble
 from ..quantity import Quantity
-<<<<<<< HEAD
 from typing import Callable, Dict, List, Optional
-
-=======
-from typing import Optional, Dict
->>>>>>> 5cc6567e
 
 __all__ = ["Featurizer"]
 
@@ -215,15 +210,9 @@
 
     def add_rmsd(
         self,
-<<<<<<< HEAD
         reference_structure: md.Trajectory,
         rmsd_kwargs: Optional[Dict] = None,
-    ):
-=======
-        reference: md.Trajectory = None,
-        rmsd_kwargs: Optional[Dict] = None,
     ) -> Quantity:
->>>>>>> 5cc6567e
         """Get RMSD of a subset of atoms
         reference: Reference mdtraj.Trajectory object
         Wrapper of mdtraj.rmsd
@@ -237,20 +226,6 @@
             Dictionary of kwarg options for `mdtraj.rmsd()`. See
             help(mdtraj.rmsd) for more information.
         """
-<<<<<<< HEAD
-
-        # RMSD kwarg sanity checks
-        valid_rmsd_opts = set(
-            ["frame", "atom_indices", "parallel", "precentered"]
-        )
-        if rmsd_kwargs != None:
-            assert all([opt in valid_rmsd_opts for opt in rmsd_kwargs.keys()])
-        if rmsd_kwargs == None:
-            rmsd_kwargs = {}
-
-        trajectory = self.ensemble.get_all_in_one_mdtraj_trj()
-        rmsd = md.rmsd(trajectory, reference_structure, **rmsd_kwargs)
-=======
         if rmsd_kwargs == None:
             rmsd_kwargs = {}
         assert all(
@@ -261,7 +236,6 @@
         )
         trajectory = self.ensemble.get_all_in_one_mdtraj_trj()
         rmsd = md.rmsd(trajectory, reference, **rmsd_kwargs)
->>>>>>> 5cc6567e
         quantity = Quantity(rmsd, "nanometers", metadata={"feature": "rmsd"})
         self.ensemble.set_quantity("rmsd", quantity)
         return
