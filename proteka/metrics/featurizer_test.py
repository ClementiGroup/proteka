import numpy as np
import mdtraj as md
import pytest
from itertools import combinations
import deeptime as dt
from collections import OrderedDict
from proteka.dataset import Ensemble
from proteka.quantity import Quantity
from proteka.metrics import Featurizer, TICATransform
from proteka.metrics.utils import (
    get_general_distances,
    generate_grid_polymer,
    get_6_bead_frame,
    get_CLN_trajectory,
)


@pytest.fixture
def single_frame():
    traj = get_6_bead_frame()
    ensemble = Ensemble("6bead", traj.top, Quantity(traj.xyz, "nm"))
    return ensemble


@pytest.fixture
def get_CLN_frame():
    traj = get_CLN_trajectory(single_frame=True)
    ensemble = Ensemble.from_mdtraj_trj("ref", traj)
    return ensemble


@pytest.fixture
def grid_polymer():
    traj = generate_grid_polymer(n_frames=10, n_atoms=5)
    ensemble = Ensemble("CAgrid", traj.top, Quantity(traj.xyz, "nm"))
    return ensemble


ref_dssp_simple = np.array(["C", "E", "C", "C", "C", "C", "C", "C", "E", "C"])
ref_dssp_simple_digit = np.array([3, 2, 3, 3, 3, 3, 3, 3, 2, 3])
ref_dssp_full = np.array([" ", "B", " ", "T", "T", "T", " ", " ", "B", " "])
ref_dssp_full_digit = np.array([8, 2, 8, 6, 6, 6, 8, 8, 2, 8])

# manually calculated LCN for single CLN frame
ref_local_contact_number = np.array(
    [
        [
            4.5867076,
            5.9684186,
            4.9999995,
            3.3204648,
            1.9700541,
            3.1611652,
            4.733629,
            4.9989476,
            4.4786115,
            4.151842,
        ]
    ]
)


@pytest.mark.parametrize(
    "order,result",
    [
        (2, [[0, 1], [1, 2], [2, 3], [3, 4], [4, 5]]),
        (3, [[0, 1, 2], [1, 2, 3], [2, 3, 4], [3, 4, 5]]),
        (4, [[0, 1, 2, 3], [1, 2, 3, 4], [2, 3, 4, 5]]),
    ],
)
def test_get_consecutive_ca(single_frame, order, result):
    ca = Featurizer._get_consecutive_ca(single_frame.top, order=order)
    assert ca == result


def test_get_ca_bonds(grid_polymer):
    grid_size = 0.4
    featurizer = Featurizer()
    featurizer.add_ca_bonds(grid_polymer)
    assert np.all(np.isclose(grid_polymer.ca_bonds, grid_size))


def test_ca_bonds(single_frame):
    bonds = Featurizer.get_feature(single_frame, "ca_bonds")
    assert np.all(np.isclose(bonds, 0.38e0))


def test_ca_angles(single_frame):
    angles = Featurizer.get_feature(single_frame, "ca_angles")
    reference_angles = np.array(
        [np.pi / 2, np.arccos(9 / 38), np.arccos(9 / 38), np.pi / 2]
    )
    assert np.all(np.isclose(angles, reference_angles))


def test_ca_dihedrals(single_frame):
    dihedrals = Featurizer.get_feature(single_frame, "ca_dihedrals")
    reference_dihedrals = np.array([-np.pi / 2, 0, -np.pi / 2])
    assert np.all(np.isclose(dihedrals, reference_dihedrals))


def test_ca_distances(single_frame):
    distances = Featurizer.get_feature(single_frame, "ca_distances", offset=0)
    reference_distances = md.compute_distances(
        get_6_bead_frame(), combinations(range(6), 2)
    )
    assert np.all(np.isclose(distances, reference_distances))


<<<<<<< HEAD
def test_tica_order(grid_polymer):
    """Tests raises for input features"""
=======
def test_ca_distances_offset(single_frame):
    distances = Featurizer.get_feature(single_frame, "ca_distances", offset=2)
    reference_distances = md.compute_distances(
        get_6_bead_frame(), [[0, 3], [0, 4], [0, 5], [1, 4], [1, 5], [2, 5]]
    )
    assert np.all(np.isclose(distances, reference_distances))


def test_ca_distances_custom_selection(single_frame):
    distances = Featurizer.get_feature(
        single_frame, "ca_distances", subset_selection="resid 0 to 2", offset=1
    )
    reference_distances = md.compute_distances(get_6_bead_frame(), [[0, 2]])
    assert np.all(np.isclose(distances, reference_distances))


def test_general_distances(get_CLN_frame):
    """Runs general distance test on CB-CB pairs more than 2 res apart"""
    ens = get_CLN_frame
    cb_idx = ens.top.select("name CB")
    atoms = list(ens.top.atoms)
    cb_pairs = list(combinations(cb_idx, 2))
    pruned_pairs = []
    for pair in cb_pairs:
        a1, a2 = atoms[pair[0]], atoms[pair[1]]
        if np.abs(a1.residue.index - a2.residue.index) > 2:
            pruned_pairs.append((pair[0], pair[1]))
    traj = ens.get_all_in_one_mdtraj_trj()
    manual_distances = md.compute_distances(traj, pruned_pairs)

    distances = get_general_distances(ens, ("CB", "CB"), 2)
    np.testing.assert_array_equal(manual_distances, distances)


def test_general_clashes_atom_input_raises(get_CLN_frame):
    """Tests raises for improper atom_name inputs for get_general_distances"""
    with pytest.raises(ValueError):
        distances = get_general_distances(
            get_CLN_frame,
            [("CA", "O", "C")],
            res_offset=2,
        )

    with pytest.raises(ValueError):
        distances = get_general_distances(
            get_CLN_frame,
            ["CA", "CB"],
            res_offset=2,
        )

    with pytest.raises(RuntimeError):
        distances = get_general_distances(
            get_CLN_frame,
            ("silly atom", "O"),
            res_offset=2,
        )


def test_tica(grid_polymer):
    """Test that tics are correctly calculated"""
>>>>>>> 162743dc
    features = {
        "ca_distances": {"offset": 1},
        "ca_angles": {},
        "ca_dihedrals": {},
    }
    dim = 3
    lagtime = 1
    with pytest.raises(ValueError):
        transform = TICATransform(
            features, estimation_params={"lagtime": lagtime, "dim": dim}
        )
    with pytest.raises(ValueError):
        transform = TICATransform(
            [("A", {}), ("Silly", {}), ("Mistake", "Oops", {})],
            estimation_params={"lagtime": lagtime, "dim": dim},
        )


def test_tica(grid_polymer):
    """Test that tics are correctly calculated"""
    features = [
        ("ca_distances", {"offset": 1}),
        ("ca_angles", {}),
        ("ca_dihedrals", {}),
    ]

    dim = 3
    lagtime = 1
    # Get TICA from the proteka featurizer
    transform = TICATransform(
        features, estimation_params={"lagtime": lagtime, "dim": dim}
    )
    tica_proteka = Featurizer.get_feature(
        grid_polymer, "tica", transform=transform
    )
    # Get TICA from deeptime
    input_features = []
    for feature_tuple in features:
        input_features.append(
            Featurizer.get_feature(
                grid_polymer, feature_tuple[0], **feature_tuple[1]
            )
        )
    input_features = np.concatenate(input_features, axis=1)
    print(input_features.shape)
    tica_deeptime = dt.decomposition.TICA(
        lagtime=lagtime, dim=dim
    ).fit_transform(input_features)
    for i in range(dim):
        assert np.all(np.isclose(tica_proteka[:, i], tica_deeptime[:, i]))


def test_feature_rewriting(grid_polymer):
    """Check that if a feature is already in the ensemble, but has different parameters, it is
    rewritten"""

    distances = Featurizer.get_feature(grid_polymer, "ca_distances", offset=1)
    new_distances = Featurizer.get_feature(
        grid_polymer, "ca_distances", offset=2
    )
    assert distances.shape != new_distances.shape


def test_local_contact_number(get_CLN_frame):
    """Tests local contact number calculation"""
    ens = get_CLN_frame
    feat = Featurizer()
    feat.add_local_contact_number(ens)
    local_contact_number = ens.get_quantity("local_contact_number")
    np.allclose(ref_local_contact_number, local_contact_number)


def test_dssp(get_CLN_frame):
    """Tests DSSP recording"""
    ens = get_CLN_frame
    feat = Featurizer()
    feat.add_dssp(ens, digitize=False)
    simple_dssp = ens.get_quantity("dssp").raw_value

    feat = Featurizer()
    feat.add_dssp(ens, digitize=True)
    simple_dssp_digit = ens.get_quantity("dssp").raw_value

    feat = Featurizer()
    feat.add_dssp(ens, digitize=False, simplified=False)
    full_dssp = ens.get_quantity("dssp").raw_value

    feat = Featurizer()
    feat.add_dssp(ens, digitize=True, simplified=False)
    full_dssp_digit = ens.get_quantity("dssp").raw_value

    np.testing.assert_array_equal(simple_dssp.flatten(), ref_dssp_simple)
    np.testing.assert_array_equal(
        simple_dssp_digit.flatten(), ref_dssp_simple_digit
    )
    np.testing.assert_array_equal(full_dssp.flatten(), ref_dssp_full)
    np.testing.assert_array_equal(
        full_dssp_digit.flatten(), ref_dssp_full_digit
    )<|MERGE_RESOLUTION|>--- conflicted
+++ resolved
@@ -107,10 +107,6 @@
     assert np.all(np.isclose(distances, reference_distances))
 
 
-<<<<<<< HEAD
-def test_tica_order(grid_polymer):
-    """Tests raises for input features"""
-=======
 def test_ca_distances_offset(single_frame):
     distances = Featurizer.get_feature(single_frame, "ca_distances", offset=2)
     reference_distances = md.compute_distances(
@@ -169,9 +165,8 @@
         )
 
 
-def test_tica(grid_polymer):
-    """Test that tics are correctly calculated"""
->>>>>>> 162743dc
+def test_tica_order(grid_polymer):
+    """Tests raises for input features"""
     features = {
         "ca_distances": {"offset": 1},
         "ca_angles": {},
