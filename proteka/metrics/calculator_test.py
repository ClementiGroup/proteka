--- conflicted
+++ resolved
@@ -7,11 +7,7 @@
 from proteka.dataset import Ensemble
 from proteka.quantity import Quantity
 from proteka.metrics import Featurizer
-<<<<<<< HEAD
 from proteka.metrics import StructuralIntegrityMetrics, EnsembleQualityMetrics
-=======
-from proteka.metrics import StructuralIntegrityMetrics
->>>>>>> 162743dc
 from proteka.metrics.utils import get_6_bead_frame, get_CLN_trajectory
 
 
@@ -23,25 +19,24 @@
 
 
 @pytest.fixture
-<<<<<<< HEAD
 def get_two_ensembles():
     ref_traj = get_CLN_trajectory()
     target_traj = get_CLN_trajectory()
     ref_ensemble = Ensemble.from_mdtraj_trj("ref", ref_traj)
     target_ensemble = Ensemble.from_mdtraj_trj("target", target_traj)
     return target_ensemble, ref_ensemble
-=======
+
+
+@pytest.fixture
 def cln_single_frame():
     traj = get_CLN_trajectory(single_frame=True)
     ensemble = Ensemble("6bead", traj.top, Quantity(traj.xyz, "nm"))
     return ensemble
->>>>>>> 162743dc
 
 
 def test_ca_clashes(single_frame):
     clashes = StructuralIntegrityMetrics.ca_clashes(single_frame)
-<<<<<<< HEAD
-    assert clashes["N clashes"] == 1
+    assert clashes["CA-CA clashes"] == 1
 
 
 def test_basic_metric_run(get_two_ensembles):
@@ -73,8 +68,7 @@
     with pytest.warns(UserWarning):
         checked_feats = EnsembleQualityMetrics._check_features(
             target_ensemble, ref_ensemble, ["rg", "end2end_distance"]
-=======
-    assert clashes["CA-CA clashes"] == 1
+        )
 
 
 def test_general_default_clashes(cln_single_frame):
@@ -164,5 +158,4 @@
             [("N", "O")],
             thresholds="silly_input",
             res_offset=2,
->>>>>>> 162743dc
         )