"""
test proteka.metrics.divergence module
"""
import numpy as np
import pytest
from scipy.spatial.distance import jensenshannon as js
from proteka.metrics.divergence import (
    mse,
    kl_divergence,
    js_divergence,
    vector_kl_divergence,
    vector_js_divergence,
)

<<<<<<< HEAD
=======
from proteka.metrics.divergence import (
    kl_divergence,
    js_divergence,
    vector_kl_divergence,
    vector_js_divergence,
)

>>>>>>> a417d01e

def manual_kl_div(h1, h2):
    """h1=target, h2=ref"""
    threshold = 1e-8
    h1 = h1 / np.sum(h1)
    h2 = h2 / np.sum(h2)
    valid_bins = np.logical_and(h1 > threshold, h2 > threshold)
    return np.sum(h2[valid_bins] * np.log(h2[valid_bins] / h1[valid_bins]))


def manual_js_div(h1, h2):
    """h1=target, h2=ref"""
    h1 = h1 / np.sum(h1)
    h2 = h2 / np.sum(h2)
    mean = (h1 + h2) / 2.0
    print(h1, h2, mean)
    jsd = (manual_kl_div(mean, h1) + manual_kl_div(mean, h2)) / 2.0
    print(jsd)
    return jsd


scaling = 5

target_histogram1 = np.array([0.1, 0.2, 0.7, 0.0])
reference_histogram1 = np.array([0.0, 0.3, 0.6, 0.1])

target_histogram2 = np.array([0.2, 0.2, 0.2, 0.4])
reference_histogram2 = np.array([0.0, 0.5, 0.3, 0.2])

reference_kld1 = manual_kl_div(target_histogram1, reference_histogram1)
reference_jsd1 = manual_js_div(target_histogram1, reference_histogram1)

reference_kld2 = manual_kl_div(target_histogram2, reference_histogram2)
reference_jsd2 = manual_js_div(target_histogram2, reference_histogram2)

<<<<<<< HEAD
reference_mse1 = np.average((target_histogram1 - reference_histogram1) ** 2)

=======
>>>>>>> a417d01e
ref_vector_hist = np.stack([reference_histogram1, reference_histogram2]).T
target_vector_hist = np.stack([target_histogram1, target_histogram2]).T

ref_vector_kl = np.array([reference_kld1, reference_kld2])
ref_vector_js = np.array([reference_jsd1, reference_jsd2])


def test_kl_divergence():
    """
    Test basic functionality
    """
    assert np.isclose(
<<<<<<< HEAD
        kl_divergence(
            target_histogram1, reference_histogram1, intersect_only=True
        ),
        reference_kld1,
=======
        kl_divergence(target_histogram1, reference_histogram1), reference_kld1
>>>>>>> a417d01e
    )


def test_kl_divergence2d():
    """
    Test basic functionality
    """
    assert np.isclose(
        kl_divergence(
<<<<<<< HEAD
            target_histogram1.reshape(2, 2),
            reference_histogram1.reshape(2, 2),
            intersect_only=True,
=======
            target_histogram1.reshape(2, 2), reference_histogram1.reshape(2, 2)
>>>>>>> a417d01e
        ),
        reference_kld1,
    )


def test_kl_divergence_normalized():
    """
    Test normalization feature
    """
    assert np.isclose(
        kl_divergence(
            target_histogram1 * scaling,
            reference_histogram1 * scaling,
<<<<<<< HEAD
            intersect_only=True,
=======
            threshold=1e-8,
>>>>>>> a417d01e
        ),
        reference_kld1,
    )


def test_kl_divergence_shapes_match():
    """
    Test behavior when input shape mismatch
    """
    with pytest.raises(AssertionError):
        kl_divergence(target_histogram1[1::], reference_histogram1)
<<<<<<< HEAD


def test_mse():
    """
    Test basic functionality
    """
    assert np.isclose(
        mse(target_histogram1, reference_histogram1), reference_mse1
    )


def test_mse2d():
    """
    Test basic functionality
    """
    assert np.isclose(
        mse(
            target_histogram1.reshape(2, 2), reference_histogram1.reshape(2, 2)
        ),
        reference_mse1,
    )


def test_mse_normalized():
    """
    Test normalization feature
    """
    assert np.isclose(
        mse(
            target_histogram1 * scaling,
            reference_histogram1 * scaling,
        ),
        scaling**2 * reference_mse1,
    )


def test_mse_shapes_match():
    """
    Test behavior when input shape mismatch
    """
    with pytest.raises(AssertionError):
        mse(target_histogram1[1::], reference_histogram1)
=======
>>>>>>> a417d01e


def test_js_divergence():
    """
    Test basic functionality
    """
<<<<<<< HEAD

=======
>>>>>>> a417d01e
    assert np.isclose(
        js_divergence(
            target_histogram1,
            reference_histogram1,
<<<<<<< HEAD
=======
            threshold=1e-8,
>>>>>>> a417d01e
        ),
        reference_jsd1,
    )


def test_vector_kl_divergence():
    """Test basic functionality"""
    np.testing.assert_allclose(
<<<<<<< HEAD
        ref_vector_kl,
        vector_kl_divergence(
            target_vector_hist, ref_vector_hist, intersect_only=True
        ),
=======
        ref_vector_kl, vector_kl_divergence(target_vector_hist, ref_vector_hist)
>>>>>>> a417d01e
    )


def test_vector_js_divergence():
    """Test basic functionality"""
    np.testing.assert_allclose(
        ref_vector_js, vector_js_divergence(ref_vector_hist, target_vector_hist)
    )<|MERGE_RESOLUTION|>--- conflicted
+++ resolved
@@ -12,16 +12,6 @@
     vector_js_divergence,
 )
 
-<<<<<<< HEAD
-=======
-from proteka.metrics.divergence import (
-    kl_divergence,
-    js_divergence,
-    vector_kl_divergence,
-    vector_js_divergence,
-)
-
->>>>>>> a417d01e
 
 def manual_kl_div(h1, h2):
     """h1=target, h2=ref"""
@@ -57,11 +47,8 @@
 reference_kld2 = manual_kl_div(target_histogram2, reference_histogram2)
 reference_jsd2 = manual_js_div(target_histogram2, reference_histogram2)
 
-<<<<<<< HEAD
 reference_mse1 = np.average((target_histogram1 - reference_histogram1) ** 2)
 
-=======
->>>>>>> a417d01e
 ref_vector_hist = np.stack([reference_histogram1, reference_histogram2]).T
 target_vector_hist = np.stack([target_histogram1, target_histogram2]).T
 
@@ -74,14 +61,10 @@
     Test basic functionality
     """
     assert np.isclose(
-<<<<<<< HEAD
         kl_divergence(
             target_histogram1, reference_histogram1, intersect_only=True
         ),
         reference_kld1,
-=======
-        kl_divergence(target_histogram1, reference_histogram1), reference_kld1
->>>>>>> a417d01e
     )
 
 
@@ -91,13 +74,9 @@
     """
     assert np.isclose(
         kl_divergence(
-<<<<<<< HEAD
             target_histogram1.reshape(2, 2),
             reference_histogram1.reshape(2, 2),
             intersect_only=True,
-=======
-            target_histogram1.reshape(2, 2), reference_histogram1.reshape(2, 2)
->>>>>>> a417d01e
         ),
         reference_kld1,
     )
@@ -111,11 +90,8 @@
         kl_divergence(
             target_histogram1 * scaling,
             reference_histogram1 * scaling,
-<<<<<<< HEAD
             intersect_only=True,
-=======
             threshold=1e-8,
->>>>>>> a417d01e
         ),
         reference_kld1,
     )
@@ -127,7 +103,6 @@
     """
     with pytest.raises(AssertionError):
         kl_divergence(target_histogram1[1::], reference_histogram1)
-<<<<<<< HEAD
 
 
 def test_mse():
@@ -170,26 +145,17 @@
     """
     with pytest.raises(AssertionError):
         mse(target_histogram1[1::], reference_histogram1)
-=======
->>>>>>> a417d01e
 
 
 def test_js_divergence():
     """
     Test basic functionality
     """
-<<<<<<< HEAD
-
-=======
->>>>>>> a417d01e
     assert np.isclose(
         js_divergence(
             target_histogram1,
             reference_histogram1,
-<<<<<<< HEAD
-=======
             threshold=1e-8,
->>>>>>> a417d01e
         ),
         reference_jsd1,
     )
@@ -198,14 +164,10 @@
 def test_vector_kl_divergence():
     """Test basic functionality"""
     np.testing.assert_allclose(
-<<<<<<< HEAD
         ref_vector_kl,
         vector_kl_divergence(
             target_vector_hist, ref_vector_hist, intersect_only=True
         ),
-=======
-        ref_vector_kl, vector_kl_divergence(target_vector_hist, ref_vector_hist)
->>>>>>> a417d01e
     )
 
 
